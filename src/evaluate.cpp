/*
  Stockfish, a UCI chess playing engine derived from Glaurung 2.1
  Copyright (C) 2004-2008 Tord Romstad (Glaurung author)
  Copyright (C) 2008-2015 Marco Costalba, Joona Kiiski, Tord Romstad
  Copyright (C) 2015-2018 Marco Costalba, Joona Kiiski, Gary Linscott, Tord Romstad

  Stockfish is free software: you can redistribute it and/or modify
  it under the terms of the GNU General Public License as published by
  the Free Software Foundation, either version 3 of the License, or
  (at your option) any later version.

  Stockfish is distributed in the hope that it will be useful,
  but WITHOUT ANY WARRANTY; without even the implied warranty of
  MERCHANTABILITY or FITNESS FOR A PARTICULAR PURPOSE.  See the
  GNU General Public License for more details.

  You should have received a copy of the GNU General Public License
  along with this program.  If not, see <http://www.gnu.org/licenses/>.
*/

#include <algorithm>
#include <cassert>
#include <cstring>   // For std::memset
#include <iomanip>
#include <sstream>

#include "bitboard.h"
#include "evaluate.h"
#include "material.h"
#include "pawns.h"
#include "thread.h"

namespace Trace {

  enum Tracing { NO_TRACE, TRACE };

  enum Term { // The first 8 entries are reserved for PieceType
    MATERIAL = 8, IMBALANCE, MOBILITY, THREAT, PASSED, SPACE, INITIATIVE, TOTAL, TERM_NB
  };

  Score scores[TERM_NB][COLOR_NB];

  double to_cp(Value v) { return double(v) / PawnValueEg; }

  void add(int idx, Color c, Score s) {
    scores[idx][c] = s;
  }

  void add(int idx, Score w, Score b = SCORE_ZERO) {
    scores[idx][WHITE] = w;
    scores[idx][BLACK] = b;
  }

  std::ostream& operator<<(std::ostream& os, Score s) {
    os << std::setw(5) << to_cp(mg_value(s)) << " "
       << std::setw(5) << to_cp(eg_value(s));
    return os;
  }

  std::ostream& operator<<(std::ostream& os, Term t) {

    if (t == MATERIAL || t == IMBALANCE || t == INITIATIVE || t == TOTAL)
        os << " ----  ----"    << " | " << " ----  ----";
    else
        os << scores[t][WHITE] << " | " << scores[t][BLACK];

    os << " | " << scores[t][WHITE] - scores[t][BLACK] << "\n";
    return os;
  }
}

using namespace Trace;

namespace {

  constexpr Bitboard QueenSide   = FileABB | FileBBB | FileCBB | FileDBB;
  constexpr Bitboard CenterFiles = FileCBB | FileDBB | FileEBB | FileFBB;
  constexpr Bitboard KingSide    = FileEBB | FileFBB | FileGBB | FileHBB;
  constexpr Bitboard Center      = (FileDBB | FileEBB) & (Rank4BB | Rank5BB);

  constexpr Bitboard KingFlank[FILE_NB] = {
    QueenSide,   QueenSide, QueenSide,
    CenterFiles, CenterFiles,
    KingSide,    KingSide,  KingSide
  };

  // Threshold for lazy and space evaluation
  constexpr Value LazyThreshold  = Value(1500);
  constexpr Value SpaceThreshold = Value(12222);

  // KingAttackWeights[PieceType] contains king attack weights by piece type
  constexpr int KingAttackWeights[PIECE_TYPE_NB] = { 0, 0, 78, 56, 45, 11 };

  // Penalties for enemy's safe checks
  constexpr int QueenSafeCheck  = 780;
  constexpr int RookSafeCheck   = 880;
  constexpr int BishopSafeCheck = 435;
  constexpr int KnightSafeCheck = 790;

#define S(mg, eg) make_score(mg, eg)

  // MobilityBonus[PieceType-2][attacked] contains bonuses for middle and end game,
  // indexed by piece type and number of attacked squares in the mobility area.
  constexpr Score MobilityBonus[][32] = {
    { S(-75,-76), S(-57,-54), S( -9,-28), S( -2,-10), S(  6,  5), S( 14, 12), // Knights
      S( 22, 26), S( 29, 29), S( 36, 29) },
    { S(-48,-59), S(-20,-23), S( 16, -3), S( 26, 13), S( 38, 24), S( 51, 42), // Bishops
      S( 55, 54), S( 63, 57), S( 63, 65), S( 68, 73), S( 81, 78), S( 81, 86),
      S( 91, 88), S( 98, 97) },
    { S(-58,-76), S(-27,-18), S(-15, 28), S(-10, 55), S( -5, 69), S( -2, 82), // Rooks
      S(  9,112), S( 16,118), S( 30,132), S( 29,142), S( 32,155), S( 38,165),
      S( 46,166), S( 48,169), S( 58,171) },
    { S(-39,-36), S(-21,-15), S(  3,  8), S(  3, 18), S( 14, 34), S( 22, 54), // Queens
      S( 28, 61), S( 41, 73), S( 43, 79), S( 48, 92), S( 56, 94), S( 60,104),
      S( 60,113), S( 66,120), S( 67,123), S( 70,126), S( 71,133), S( 73,136),
      S( 79,140), S( 88,143), S( 88,148), S( 99,166), S(102,170), S(102,175),
      S(106,184), S(109,191), S(113,206), S(116,212) }
  };

  // Outpost[knight/bishop][supported by pawn] contains bonuses for minor
  // pieces if they occupy or can reach an outpost square, bigger if that
  // square is supported by a pawn.
  constexpr Score Outpost[][2] = {
    { S(22, 6), S(36,12) }, // Knight
    { S( 9, 2), S(15, 5) }  // Bishop
  };

  // RookOnFile[semiopen/open] contains bonuses for each rook when there is
  // no (friendly) pawn on the rook file.
  constexpr Score RookOnFile[] = { S(20, 7), S(45, 20) };

  // ThreatByMinor/ByRook[attacked PieceType] contains bonuses according to
  // which piece type attacks which one. Attacks on lesser pieces which are
  // pawn-defended are not considered.
  constexpr Score ThreatByMinor[PIECE_TYPE_NB] = {
    S(0, 0), S(0, 31), S(39, 42), S(57, 44), S(68, 112), S(47, 120)
  };

  constexpr Score ThreatByRook[PIECE_TYPE_NB] = {
    S(0, 0), S(0, 24), S(38, 71), S(38, 61), S(0, 38), S(36, 38)
  };

  // ThreatByKing[on one/on many] contains bonuses for king attacks on
  // pawns or pieces which are not pawn-defended.
  constexpr Score ThreatByKing[] = { S(3, 65), S(9, 145) };

  // PassedRank[Rank] contains a bonus according to the rank of a passed pawn
  constexpr Score PassedRank[RANK_NB] = {
    S(0, 0), S(5, 7), S(5, 13), S(32, 42), S(70, 70), S(172, 170), S(217, 269)
  };

  // PassedFile[File] contains a bonus according to the file of a passed pawn
  constexpr Score PassedFile[FILE_NB] = {
    S(  9, 10), S(2, 10), S(1, -8), S(-20,-12),
    S(-20,-12), S(1, -8), S(2, 10), S(  9, 10)
  };

  // PassedDanger[Rank] contains a term to weight the passed score
  constexpr int PassedDanger[RANK_NB] = { 0, 0, 0, 2, 7, 12, 19 };

  // KingProtector[PieceType-2] contains a penalty according to distance from king
  constexpr Score KingProtector[] = { S(3, 5), S(4, 3), S(3, 0), S(1, -1) };

  // Assorted bonuses and penalties
<<<<<<< HEAD
  Score BishopPawnRamOurs  = S(  9, 15);
  Score BishopPawnRamTheirs= S(  6, 12);
=======
  constexpr Score BishopPawnRamOurs  = S( 17, 17);
  constexpr Score BishopPawnRamTheirs= S( -5,  5);
>>>>>>> fdc1c828
  constexpr Score CloseEnemies       = S(  7,  0);
  constexpr Score Connectivity       = S(  3,  1);
  constexpr Score CorneredBishop     = S( 50, 50);
  constexpr Score Hanging            = S( 52, 30);
  constexpr Score HinderPassedPawn   = S(  8,  1);
  constexpr Score KnightOnQueen      = S( 21, 11);
  constexpr Score LongDiagonalBishop = S( 22,  0);
  constexpr Score MinorBehindPawn    = S( 16,  0);
  constexpr Score PawnlessFlank      = S( 20, 80);
  constexpr Score RookOnPawn         = S(  8, 24);
  constexpr Score SliderOnQueen      = S( 42, 21);
  constexpr Score ThreatByPawnPush   = S( 47, 26);
  constexpr Score ThreatByRank       = S( 16,  3);
  constexpr Score ThreatBySafePawn   = S(175,168);
  constexpr Score TrappedRook        = S( 92,  0);
  constexpr Score WeakQueen          = S( 50, 10);
  constexpr Score WeakUnopposedPawn  = S(  5, 25);

  TUNE(SetRange(-20,40),BishopPawnRamOurs,BishopPawnRamTheirs);

#undef S

  // Evaluation class computes and stores attacks tables and other working data
  template<Tracing T>
  class Evaluation {

  public:
    Evaluation() = delete;
    explicit Evaluation(const Position& p) : pos(p) {}
    Evaluation& operator=(const Evaluation&) = delete;
    Value value();

  private:
    template<Color Us> void initialize();
    template<Color Us, PieceType Pt> Score pieces();
    template<Color Us> Score king() const;
    template<Color Us> Score threats() const;
    template<Color Us> Score passed() const;
    template<Color Us> Score space() const;
    ScaleFactor scale_factor(Value eg) const;
    Score initiative(Value eg) const;

    const Position& pos;
    Material::Entry* me;
    Pawns::Entry* pe;
    Bitboard mobilityArea[COLOR_NB];
    Score mobility[COLOR_NB] = { SCORE_ZERO, SCORE_ZERO };

    // attackedBy[color][piece type] is a bitboard representing all squares
    // attacked by a given color and piece type. Special "piece types" which
    // is also calculated is ALL_PIECES.
    Bitboard attackedBy[COLOR_NB][PIECE_TYPE_NB];

    // attackedBy2[color] are the squares attacked by 2 pieces of a given color,
    // possibly via x-ray or by one pawn and one piece. Diagonal x-ray through
    // pawn or squares attacked by 2 pawns are not explicitly added.
    Bitboard attackedBy2[COLOR_NB];

    // kingRing[color] are the squares adjacent to the king, plus (only for a
    // king on its first rank) the squares two ranks in front. For instance,
    // if black's king is on g8, kingRing[BLACK] is f8, h8, f7, g7, h7, f6, g6
    // and h6. It is set to 0 when king safety evaluation is skipped.
    Bitboard kingRing[COLOR_NB];

    // kingAttackersCount[color] is the number of pieces of the given color
    // which attack a square in the kingRing of the enemy king.
    int kingAttackersCount[COLOR_NB];

    // kingAttackersWeight[color] is the sum of the "weights" of the pieces of
    // the given color which attack a square in the kingRing of the enemy king.
    // The weights of the individual piece types are given by the elements in
    // the KingAttackWeights array.
    int kingAttackersWeight[COLOR_NB];

    // kingAttacksCount[color] is the number of attacks by the given color to
    // squares directly adjacent to the enemy king. Pieces which attack more
    // than one square are counted multiple times. For instance, if there is
    // a white knight on g5 and black's king is on g8, this white knight adds 2
    // to kingAttacksCount[WHITE].
    int kingAttacksCount[COLOR_NB];
  };


  // Evaluation::initialize() computes king and pawn attacks, and the king ring
  // bitboard for a given color. This is done at the beginning of the evaluation.
  template<Tracing T> template<Color Us>
  void Evaluation<T>::initialize() {

    constexpr Color     Them = (Us == WHITE ? BLACK : WHITE);
    constexpr Direction Up   = (Us == WHITE ? NORTH : SOUTH);
    constexpr Direction Down = (Us == WHITE ? SOUTH : NORTH);
    constexpr Bitboard LowRanks = (Us == WHITE ? Rank2BB | Rank3BB: Rank7BB | Rank6BB);

    // Find our pawns that are blocked or on the first two ranks
    Bitboard b = pos.pieces(Us, PAWN) & (shift<Down>(pos.pieces()) | LowRanks);

    // Squares occupied by those pawns, by our king, or controlled by enemy pawns
    // are excluded from the mobility area.
    mobilityArea[Us] = ~(b | pos.square<KING>(Us) | pe->pawn_attacks(Them));

    // Initialise attackedBy bitboards for kings and pawns
    attackedBy[Us][KING] = pos.attacks_from<KING>(pos.square<KING>(Us));
    attackedBy[Us][PAWN] = pe->pawn_attacks(Us);
    attackedBy[Us][ALL_PIECES] = attackedBy[Us][KING] | attackedBy[Us][PAWN];
    attackedBy2[Us]            = attackedBy[Us][KING] & attackedBy[Us][PAWN];

    // Init our king safety tables only if we are going to use them
    if (pos.non_pawn_material(Them) >= RookValueMg + KnightValueMg)
    {
        kingRing[Us] = attackedBy[Us][KING];
        if (relative_rank(Us, pos.square<KING>(Us)) == RANK_1)
            kingRing[Us] |= shift<Up>(kingRing[Us]);

        if (file_of(pos.square<KING>(Us)) == FILE_H)
            kingRing[Us] |= shift<WEST>(kingRing[Us]);

        else if (file_of(pos.square<KING>(Us)) == FILE_A)
            kingRing[Us] |= shift<EAST>(kingRing[Us]);

        kingAttackersCount[Them] = popcount(attackedBy[Us][KING] & pe->pawn_attacks(Them));
        kingAttacksCount[Them] = kingAttackersWeight[Them] = 0;
    }
    else
        kingRing[Us] = kingAttackersCount[Them] = 0;
  }


  // Evaluation::pieces() scores pieces of a given color and type
  template<Tracing T> template<Color Us, PieceType Pt>
  Score Evaluation<T>::pieces() {

    constexpr Color Them = (Us == WHITE ? BLACK : WHITE);
    constexpr Bitboard OutpostRanks = (Us == WHITE ? Rank4BB | Rank5BB | Rank6BB
                                                   : Rank5BB | Rank4BB | Rank3BB);
    const Square* pl = pos.squares<Pt>(Us);

    Bitboard b, bb;
    Square s;
    Score score = SCORE_ZERO;

    attackedBy[Us][Pt] = 0;

    while ((s = *pl++) != SQ_NONE)
    {
        // Find attacked squares, including x-ray attacks for bishops and rooks
        b = Pt == BISHOP ? attacks_bb<BISHOP>(s, pos.pieces() ^ pos.pieces(QUEEN))
          : Pt ==   ROOK ? attacks_bb<  ROOK>(s, pos.pieces() ^ pos.pieces(QUEEN) ^ pos.pieces(Us, ROOK))
                         : pos.attacks_from<Pt>(s);

        if (pos.blockers_for_king(Us) & s)
            b &= LineBB[pos.square<KING>(Us)][s];

        attackedBy2[Us] |= attackedBy[Us][ALL_PIECES] & b;
        attackedBy[Us][Pt] |= b;
        attackedBy[Us][ALL_PIECES] |= b;

        if (b & kingRing[Them])
        {
            kingAttackersCount[Us]++;
            kingAttackersWeight[Us] += KingAttackWeights[Pt];
            kingAttacksCount[Us] += popcount(b & attackedBy[Them][KING]);
        }

        int mob = popcount(b & mobilityArea[Us]);

        mobility[Us] += MobilityBonus[Pt - 2][mob];

        // Penalty if the piece is far from the king
        score -= KingProtector[Pt - 2] * distance(s, pos.square<KING>(Us));

        if (Pt == BISHOP || Pt == KNIGHT)
        {
            // Bonus if piece is on an outpost square or can reach one
            bb = OutpostRanks & ~pe->pawn_attacks_span(Them);
            if (bb & s)
                score += Outpost[Pt == BISHOP][bool(attackedBy[Us][PAWN] & s)] * 2;

            else if (bb &= b & ~pos.pieces(Us))
                score += Outpost[Pt == BISHOP][bool(attackedBy[Us][PAWN] & bb)];

            // Bonus when behind a pawn
            if (    relative_rank(Us, s) < RANK_5
                && (pos.pieces(PAWN) & (s + pawn_push(Us))))
                score += MinorBehindPawn;

            if (Pt == BISHOP)
            {
                // Penalty for our rammed pawns on the same color square
                score -= BishopPawnRamOurs * pe->rams_on_same_color_squares(Us, s);

                // bonus for enemy rammed pawns on the same color square
                score += BishopPawnRamTheirs * pe->rams_on_same_color_squares(Them, s);

                // Bonus for bishop on a long diagonal which can "see" both center squares
                if (more_than_one(Center & (attacks_bb<BISHOP>(s, pos.pieces(PAWN)) | s)))
                    score += LongDiagonalBishop;
            }

            // An important Chess960 pattern: A cornered bishop blocked by a friendly
            // pawn diagonally in front of it is a very serious problem, especially
            // when that pawn is also blocked.
            if (   Pt == BISHOP
                && pos.is_chess960()
                && (s == relative_square(Us, SQ_A1) || s == relative_square(Us, SQ_H1)))
            {
                Direction d = pawn_push(Us) + (file_of(s) == FILE_A ? EAST : WEST);
                if (pos.piece_on(s + d) == make_piece(Us, PAWN))
                    score -= !pos.empty(s + d + pawn_push(Us))                ? CorneredBishop * 4
                            : pos.piece_on(s + d + d) == make_piece(Us, PAWN) ? CorneredBishop * 2
                                                                              : CorneredBishop;
            }
        }

        if (Pt == ROOK)
        {
            // Bonus for aligning rook with enemy pawns on the same rank/file
            if (relative_rank(Us, s) >= RANK_5)
                score += RookOnPawn * popcount(pos.pieces(Them, PAWN) & PseudoAttacks[ROOK][s]);

            // Bonus for rook on an open or semi-open file
            if (pe->semiopen_file(Us, file_of(s)))
                score += RookOnFile[bool(pe->semiopen_file(Them, file_of(s)))];

            // Penalty when trapped by the king, even more if the king cannot castle
            else if (mob <= 3)
            {
                File kf = file_of(pos.square<KING>(Us));
                if ((kf < FILE_E) == (file_of(s) < kf))
                    score -= (TrappedRook - make_score(mob * 22, 0)) * (1 + !pos.can_castle(Us));
            }
        }

        if (Pt == QUEEN)
        {
            // Penalty if any relative pin or discovered attack against the queen
            Bitboard queenPinners;
            if (pos.slider_blockers(pos.pieces(Them, ROOK, BISHOP), s, queenPinners))
                score -= WeakQueen;
        }
    }
    if (T)
        Trace::add(Pt, Us, score);

    return score;
  }


  // Evaluation::king() assigns bonuses and penalties to a king of a given color
  template<Tracing T> template<Color Us>
  Score Evaluation<T>::king() const {

    constexpr Color    Them = (Us == WHITE ? BLACK : WHITE);
    constexpr Bitboard Camp = (Us == WHITE ? AllSquares ^ Rank6BB ^ Rank7BB ^ Rank8BB
                                           : AllSquares ^ Rank1BB ^ Rank2BB ^ Rank3BB);

    const Square ksq = pos.square<KING>(Us);
    Bitboard weak, b, b1, b2, safe, unsafeChecks, pinned;

    // King shelter and enemy pawns storm
    Score score = pe->king_safety<Us>(pos, ksq);

    // Main king safety evaluation
    if (kingAttackersCount[Them] > 1 - pos.count<QUEEN>(Them))
    {
        int kingDanger = 0;
        unsafeChecks = 0;

        // Attacked squares defended at most once by our queen or king
        weak =  attackedBy[Them][ALL_PIECES]
              & ~attackedBy2[Us]
              & (~attackedBy[Us][ALL_PIECES] | attackedBy[Us][KING] | attackedBy[Us][QUEEN]);

        // Analyse the safe enemy's checks which are possible on next move
        safe  = ~pos.pieces(Them);
        safe &= ~attackedBy[Us][ALL_PIECES] | (weak & attackedBy2[Them]);

        b1 = attacks_bb<ROOK  >(ksq, pos.pieces() ^ pos.pieces(Us, QUEEN));
        b2 = attacks_bb<BISHOP>(ksq, pos.pieces() ^ pos.pieces(Us, QUEEN));

        // Enemy queen safe checks
        if ((b1 | b2) & attackedBy[Them][QUEEN] & safe & ~attackedBy[Us][QUEEN])
            kingDanger += QueenSafeCheck;

        b1 &= attackedBy[Them][ROOK];
        b2 &= attackedBy[Them][BISHOP];

        // Enemy rooks checks
        if (b1 & safe)
            kingDanger += RookSafeCheck;
        else
            unsafeChecks |= b1;

        // Enemy bishops checks
        if (b2 & safe)
            kingDanger += BishopSafeCheck;
        else
            unsafeChecks |= b2;

        // Enemy knights checks
        b = pos.attacks_from<KNIGHT>(ksq) & attackedBy[Them][KNIGHT];
        if (b & safe)
            kingDanger += KnightSafeCheck;
        else
            unsafeChecks |= b;

        // Unsafe or occupied checking squares will also be considered, as long as
        // the square is in the attacker's mobility area.
        unsafeChecks &= mobilityArea[Them];
        pinned = pos.blockers_for_king(Us) & pos.pieces(Us);

        kingDanger +=        kingAttackersCount[Them] * kingAttackersWeight[Them]
                     + 102 * kingAttacksCount[Them]
                     + 191 * popcount(kingRing[Us] & weak)
                     + 143 * popcount(pinned | unsafeChecks)
                     - 848 * !pos.count<QUEEN>(Them)
                     -   9 * mg_value(score) / 8
                     +  40;

        // Transform the kingDanger units into a Score, and subtract it from the evaluation
        if (kingDanger > 0)
        {
            int mobilityDanger = mg_value(mobility[Them] - mobility[Us]);
            kingDanger = std::max(0, kingDanger + mobilityDanger);
            score -= make_score(kingDanger * kingDanger / 4096, kingDanger / 16);
        }
    }

    Bitboard kf = KingFlank[file_of(ksq)];

    // Penalty when our king is on a pawnless flank
    if (!(pos.pieces(PAWN) & kf))
        score -= PawnlessFlank;

    // Find the squares that opponent attacks in our king flank, and the squares
    // which are attacked twice in that flank but not defended by our pawns.
    b1 = attackedBy[Them][ALL_PIECES] & kf & Camp;
    b2 = b1 & attackedBy2[Them] & ~attackedBy[Us][PAWN];

    // King tropism, to anticipate slow motion attacks on our king
    score -= CloseEnemies * (popcount(b1) + popcount(b2));

    if (T)
        Trace::add(KING, Us, score);

    return score;
  }


  // Evaluation::threats() assigns bonuses according to the types of the
  // attacking and the attacked pieces.
  template<Tracing T> template<Color Us>
  Score Evaluation<T>::threats() const {

    constexpr Color     Them     = (Us == WHITE ? BLACK   : WHITE);
    constexpr Direction Up       = (Us == WHITE ? NORTH   : SOUTH);
    constexpr Bitboard  TRank3BB = (Us == WHITE ? Rank3BB : Rank6BB);

    Bitboard b, weak, defended, nonPawnEnemies, stronglyProtected, safeThreats;
    Score score = SCORE_ZERO;

    // Non-pawn enemies attacked by a pawn
    nonPawnEnemies = pos.pieces(Them) ^ pos.pieces(Them, PAWN);
    weak = nonPawnEnemies & attackedBy[Us][PAWN];

    if (weak)
    {
        // Our safe or protected pawns
        b =  pos.pieces(Us, PAWN)
           & (~attackedBy[Them][ALL_PIECES] | attackedBy[Us][ALL_PIECES]);

        safeThreats = pawn_attacks_bb<Us>(b) & weak;
        score += ThreatBySafePawn * popcount(safeThreats);
    }

    // Squares strongly protected by the enemy, either because they defend the
    // square with a pawn, or because they defend the square twice and we don't.
    stronglyProtected =  attackedBy[Them][PAWN]
                       | (attackedBy2[Them] & ~attackedBy2[Us]);

    // Non-pawn enemies, strongly protected
    defended = nonPawnEnemies & stronglyProtected;

    // Enemies not strongly protected and under our attack
    weak = pos.pieces(Them) & ~stronglyProtected & attackedBy[Us][ALL_PIECES];

    // Bonus according to the kind of attacking pieces
    if (defended | weak)
    {
        b = (defended | weak) & (attackedBy[Us][KNIGHT] | attackedBy[Us][BISHOP]);
        while (b)
        {
            Square s = pop_lsb(&b);
            score += ThreatByMinor[type_of(pos.piece_on(s))];
            if (type_of(pos.piece_on(s)) != PAWN)
                score += ThreatByRank * (int)relative_rank(Them, s);
        }

        b = (pos.pieces(Them, QUEEN) | weak) & attackedBy[Us][ROOK];
        while (b)
        {
            Square s = pop_lsb(&b);
            score += ThreatByRook[type_of(pos.piece_on(s))];
            if (type_of(pos.piece_on(s)) != PAWN)
                score += ThreatByRank * (int)relative_rank(Them, s);
        }

        score += Hanging * popcount(weak & ~attackedBy[Them][ALL_PIECES]);

        b = weak & attackedBy[Us][KING];
        if (b)
            score += ThreatByKing[more_than_one(b)];
    }

    // Bonus for enemy unopposed weak pawns
    if (pos.pieces(Us, ROOK, QUEEN))
        score += WeakUnopposedPawn * pe->weak_unopposed(Them);

    // Find squares where our pawns can push on the next move
    b  = shift<Up>(pos.pieces(Us, PAWN)) & ~pos.pieces();
    b |= shift<Up>(b & TRank3BB) & ~pos.pieces();

    // Keep only the squares which are not completely unsafe
    b &= ~attackedBy[Them][PAWN]
        & (attackedBy[Us][ALL_PIECES] | ~attackedBy[Them][ALL_PIECES]);

    // Bonus for safe pawn threats on the next move
    b =   pawn_attacks_bb<Us>(b)
       &  pos.pieces(Them)
       & ~attackedBy[Us][PAWN];

    score += ThreatByPawnPush * popcount(b);

    // Bonus for threats on the next moves against enemy queen
    if (pos.count<QUEEN>(Them) == 1)
    {
        Square s = pos.square<QUEEN>(Them);
        safeThreats = mobilityArea[Us] & ~stronglyProtected;

        b = attackedBy[Us][KNIGHT] & pos.attacks_from<KNIGHT>(s);

        score += KnightOnQueen * popcount(b & safeThreats);

        b =  (attackedBy[Us][BISHOP] & pos.attacks_from<BISHOP>(s))
           | (attackedBy[Us][ROOK  ] & pos.attacks_from<ROOK  >(s));

        score += SliderOnQueen * popcount(b & safeThreats & attackedBy2[Us]);
    }

    // Connectivity: ensure that knights, bishops, rooks, and queens are protected
    b = (pos.pieces(Us) ^ pos.pieces(Us, PAWN, KING)) & attackedBy[Us][ALL_PIECES];
    score += Connectivity * popcount(b);

    if (T)
        Trace::add(THREAT, Us, score);

    return score;
  }

  // Evaluation::passed() evaluates the passed pawns and candidate passed
  // pawns of the given color.

  template<Tracing T> template<Color Us>
  Score Evaluation<T>::passed() const {

    constexpr Color     Them = (Us == WHITE ? BLACK : WHITE);
    constexpr Direction Up   = (Us == WHITE ? NORTH : SOUTH);

    auto king_proximity = [&](Color c, Square s) {
      return std::min(distance(pos.square<KING>(c), s), 5);
    };

    Bitboard b, bb, squaresToQueen, defendedSquares, unsafeSquares;
    Score score = SCORE_ZERO;

    b = pe->passed_pawns(Us);

    while (b)
    {
        Square s = pop_lsb(&b);

        assert(!(pos.pieces(Them, PAWN) & forward_file_bb(Us, s + Up)));

        bb = forward_file_bb(Us, s) & (attackedBy[Them][ALL_PIECES] | pos.pieces(Them));
        score -= HinderPassedPawn * popcount(bb);

        int r = relative_rank(Us, s);
        int w = PassedDanger[r];

        Score bonus = PassedRank[r];

        if (w)
        {
            Square blockSq = s + Up;

            // Adjust bonus based on the king's proximity
            bonus += make_score(0, (  king_proximity(Them, blockSq) * 5
                                    - king_proximity(Us,   blockSq) * 2) * w);

            // If blockSq is not the queening square then consider also a second push
            if (r != RANK_7)
                bonus -= make_score(0, king_proximity(Us, blockSq + Up) * w);

            // If the pawn is free to advance, then increase the bonus
            if (pos.empty(blockSq))
            {
                // If there is a rook or queen attacking/defending the pawn from behind,
                // consider all the squaresToQueen. Otherwise consider only the squares
                // in the pawn's path attacked or occupied by the enemy.
                defendedSquares = unsafeSquares = squaresToQueen = forward_file_bb(Us, s);

                bb = forward_file_bb(Them, s) & pos.pieces(ROOK, QUEEN) & pos.attacks_from<ROOK>(s);

                if (!(pos.pieces(Us) & bb))
                    defendedSquares &= attackedBy[Us][ALL_PIECES];

                if (!(pos.pieces(Them) & bb))
                    unsafeSquares &= attackedBy[Them][ALL_PIECES] | pos.pieces(Them);

                // If there aren't any enemy attacks, assign a big bonus. Otherwise
                // assign a smaller bonus if the block square isn't attacked.
                int k = !unsafeSquares ? 20 : !(unsafeSquares & blockSq) ? 9 : 0;

                // If the path to the queen is fully defended, assign a big bonus.
                // Otherwise assign a smaller bonus if the block square is defended.
                if (defendedSquares == squaresToQueen)
                    k += 6;

                else if (defendedSquares & blockSq)
                    k += 4;

                bonus += make_score(k * w, k * w);
            }
            else if (pos.pieces(Us) & blockSq)
                bonus += make_score(w + r * 2, w + r * 2);
        } // w != 0

        // Scale down bonus for candidate passers which need more than one
        // pawn push to become passed or have a pawn in front of them.
        if (   !pos.pawn_passed(Us, s + Up)
            || (pos.pieces(PAWN) & forward_file_bb(Us, s)))
            bonus = bonus / 2;

        score += bonus + PassedFile[file_of(s)];
    }

    if (T)
        Trace::add(PASSED, Us, score);

    return score;
  }


  // Evaluation::space() computes the space evaluation for a given side. The
  // space evaluation is a simple bonus based on the number of safe squares
  // available for minor pieces on the central four files on ranks 2--4. Safe
  // squares one, two or three squares behind a friendly pawn are counted
  // twice. Finally, the space bonus is multiplied by a weight. The aim is to
  // improve play on game opening.

  template<Tracing T> template<Color Us>
  Score Evaluation<T>::space() const {

    constexpr Color Them = (Us == WHITE ? BLACK : WHITE);
    constexpr Bitboard SpaceMask =
      Us == WHITE ? CenterFiles & (Rank2BB | Rank3BB | Rank4BB)
                  : CenterFiles & (Rank7BB | Rank6BB | Rank5BB);

    if (pos.non_pawn_material() < SpaceThreshold)
        return SCORE_ZERO;

    // Find the safe squares for our pieces inside the area defined by
    // SpaceMask. A square is unsafe if it is attacked by an enemy
    // pawn, or if it is undefended and attacked by an enemy piece.
    Bitboard safe =   SpaceMask
                   & ~pos.pieces(Us, PAWN)
                   & ~attackedBy[Them][PAWN]
                   & (attackedBy[Us][ALL_PIECES] | ~attackedBy[Them][ALL_PIECES]);

    // Find all squares which are at most three squares behind some friendly pawn
    Bitboard behind = pos.pieces(Us, PAWN);
    behind |= (Us == WHITE ? behind >>  8 : behind <<  8);
    behind |= (Us == WHITE ? behind >> 16 : behind << 16);

    int bonus = popcount(safe) + popcount(behind & safe);
    int weight = pos.count<ALL_PIECES>(Us) - 2 * pe->open_files();

    Score score = make_score(bonus * weight * weight / 16, 0);

    if (T)
        Trace::add(SPACE, Us, score);

    return score;
  }


  // Evaluation::initiative() computes the initiative correction value
  // for the position. It is a second order bonus/malus based on the
  // known attacking/defending status of the players.

  template<Tracing T>
  Score Evaluation<T>::initiative(Value eg) const {

    int outflanking =  distance<File>(pos.square<KING>(WHITE), pos.square<KING>(BLACK))
                     - distance<Rank>(pos.square<KING>(WHITE), pos.square<KING>(BLACK));

    bool pawnsOnBothFlanks =   (pos.pieces(PAWN) & QueenSide)
                            && (pos.pieces(PAWN) & KingSide);

    // Compute the initiative bonus for the attacking side
    int complexity =   8 * outflanking
                    +  8 * pe->pawn_asymmetry()
                    + 12 * pos.count<PAWN>()
                    + 16 * pawnsOnBothFlanks
                    + 48 * !pos.non_pawn_material()
                    -136 ;

    // Now apply the bonus: note that we find the attacking side by extracting
    // the sign of the endgame value, and that we carefully cap the bonus so
    // that the endgame score will never change sign after the bonus.
    int v = ((eg > 0) - (eg < 0)) * std::max(complexity, -abs(eg));

    if (T)
        Trace::add(INITIATIVE, make_score(0, v));

    return make_score(0, v);
  }


  // Evaluation::scale_factor() computes the scale factor for the winning side

  template<Tracing T>
  ScaleFactor Evaluation<T>::scale_factor(Value eg) const {

    Color strongSide = eg > VALUE_DRAW ? WHITE : BLACK;
    int sf = me->scale_factor(pos, strongSide);

    // If we don't already have an unusual scale factor, check for certain
    // types of endgames, and use a lower scale for those.
    if (sf == SCALE_FACTOR_NORMAL || sf == SCALE_FACTOR_ONEPAWN)
    {
        if (pos.opposite_bishops())
        {
            // Endgame with opposite-colored bishops and no other pieces is almost a draw
            if (   pos.non_pawn_material(WHITE) == BishopValueMg
                && pos.non_pawn_material(BLACK) == BishopValueMg)
                sf = 31;

            // Endgame with opposite-colored bishops, but also other pieces. Still
            // a bit drawish, but not as drawish as with only the two bishops.
            else
                sf = 46;
        }
        // Endings where weaker side can place his king in front of the enemy's
        // pawns are drawish.
        else if (    abs(eg) <= BishopValueEg
                 &&  pos.count<PAWN>(strongSide) <= 2
                 && !pos.pawn_passed(~strongSide, pos.square<KING>(~strongSide)))
            sf = 37 + 7 * pos.count<PAWN>(strongSide);
    }

    return ScaleFactor(sf);
  }


  // Evaluation::value() is the main function of the class. It computes the various
  // parts of the evaluation and returns the value of the position from the point
  // of view of the side to move.

  template<Tracing T>
  Value Evaluation<T>::value() {

    assert(!pos.checkers());

    // Probe the material hash table
    me = Material::probe(pos);

    // If we have a specialized evaluation function for the current material
    // configuration, call it and return.
    if (me->specialized_eval_exists())
        return me->evaluate(pos);

    // Initialize score by reading the incrementally updated scores included in
    // the position object (material + piece square tables) and the material
    // imbalance. Score is computed internally from the white point of view.
    Score score = pos.psq_score() + me->imbalance() + pos.this_thread()->contempt;

    // Probe the pawn hash table
    pe = Pawns::probe(pos);
    score += pe->pawn_score(WHITE) - pe->pawn_score(BLACK);

    // Early exit if score is high
    Value v = (mg_value(score) + eg_value(score)) / 2;
    if (abs(v) > LazyThreshold)
       return pos.side_to_move() == WHITE ? v : -v;

    // Main evaluation begins here

    initialize<WHITE>();
    initialize<BLACK>();

    // Pieces should be evaluated first (populate attack tables)
    score +=  pieces<WHITE, KNIGHT>() - pieces<BLACK, KNIGHT>()
            + pieces<WHITE, BISHOP>() - pieces<BLACK, BISHOP>()
            + pieces<WHITE, ROOK  >() - pieces<BLACK, ROOK  >()
            + pieces<WHITE, QUEEN >() - pieces<BLACK, QUEEN >();

    score += mobility[WHITE] - mobility[BLACK];

    score +=  king<   WHITE>() - king<   BLACK>()
            + threats<WHITE>() - threats<BLACK>()
            + passed< WHITE>() - passed< BLACK>()
            + space<  WHITE>() - space<  BLACK>();

    score += initiative(eg_value(score));

    // Interpolate between a middlegame and a (scaled by 'sf') endgame score
    ScaleFactor sf = scale_factor(eg_value(score));
    v =  mg_value(score) * int(me->game_phase())
       + eg_value(score) * int(PHASE_MIDGAME - me->game_phase()) * sf / SCALE_FACTOR_NORMAL;

    v /= int(PHASE_MIDGAME);

    // In case of tracing add all remaining individual evaluation terms
    if (T)
    {
        Trace::add(MATERIAL, pos.psq_score());
        Trace::add(IMBALANCE, me->imbalance());
        Trace::add(PAWN, pe->pawn_score(WHITE), pe->pawn_score(BLACK));
        Trace::add(MOBILITY, mobility[WHITE], mobility[BLACK]);
        Trace::add(TOTAL, score);
    }

    return  (pos.side_to_move() == WHITE ? v : -v) // Side to move point of view
           + Eval::Tempo;
  }

} // namespace


/// evaluate() is the evaluator for the outer world. It returns a static
/// evaluation of the position from the point of view of the side to move.

Value Eval::evaluate(const Position& pos) {
  return Evaluation<NO_TRACE>(pos).value();
}


/// trace() is like evaluate(), but instead of returning a value, it returns
/// a string (suitable for outputting to stdout) that contains the detailed
/// descriptions and values of each evaluation term. Useful for debugging.

std::string Eval::trace(const Position& pos) {

  std::memset(scores, 0, sizeof(scores));

  pos.this_thread()->contempt = SCORE_ZERO; // Reset any dynamic contempt

  Value v = Evaluation<TRACE>(pos).value();

  v = pos.side_to_move() == WHITE ? v : -v; // Trace scores are from white's point of view

  std::stringstream ss;
  ss << std::showpoint << std::noshowpos << std::fixed << std::setprecision(2)
     << "     Term    |    White    |    Black    |    Total   \n"
     << "             |   MG    EG  |   MG    EG  |   MG    EG \n"
     << " ------------+-------------+-------------+------------\n"
     << "    Material | " << Term(MATERIAL)
     << "   Imbalance | " << Term(IMBALANCE)
     << "  Initiative | " << Term(INITIATIVE)
     << "       Pawns | " << Term(PAWN)
     << "     Knights | " << Term(KNIGHT)
     << "     Bishops | " << Term(BISHOP)
     << "       Rooks | " << Term(ROOK)
     << "      Queens | " << Term(QUEEN)
     << "    Mobility | " << Term(MOBILITY)
     << " King safety | " << Term(KING)
     << "     Threats | " << Term(THREAT)
     << "      Passed | " << Term(PASSED)
     << "       Space | " << Term(SPACE)
     << " ------------+-------------+-------------+------------\n"
     << "       Total | " << Term(TOTAL);

  ss << "\nTotal evaluation: " << to_cp(v) << " (white side)\n";

  return ss.str();
}<|MERGE_RESOLUTION|>--- conflicted
+++ resolved
@@ -162,13 +162,8 @@
   constexpr Score KingProtector[] = { S(3, 5), S(4, 3), S(3, 0), S(1, -1) };
 
   // Assorted bonuses and penalties
-<<<<<<< HEAD
-  Score BishopPawnRamOurs  = S(  9, 15);
-  Score BishopPawnRamTheirs= S(  6, 12);
-=======
-  constexpr Score BishopPawnRamOurs  = S( 17, 17);
-  constexpr Score BishopPawnRamTheirs= S( -5,  5);
->>>>>>> fdc1c828
+  Score BishopPawnRamOurs  = S( 17,17);
+  Score BishopPawnRamTheirs= S( -5, 5);
   constexpr Score CloseEnemies       = S(  7,  0);
   constexpr Score Connectivity       = S(  3,  1);
   constexpr Score CorneredBishop     = S( 50, 50);
