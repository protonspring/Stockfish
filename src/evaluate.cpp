/*
  Stockfish, a UCI chess playing engine derived from Glaurung 2.1
  Copyright (C) 2004-2008 Tord Romstad (Glaurung author)
  Copyright (C) 2008-2015 Marco Costalba, Joona Kiiski, Tord Romstad
  Copyright (C) 2015-2020 Marco Costalba, Joona Kiiski, Gary Linscott, Tord Romstad

  Stockfish is free software: you can redistribute it and/or modify
  it under the terms of the GNU General Public License as published by
  the Free Software Foundation, either version 3 of the License, or
  (at your option) any later version.

  Stockfish is distributed in the hope that it will be useful,
  but WITHOUT ANY WARRANTY; without even the implied warranty of
  MERCHANTABILITY or FITNESS FOR A PARTICULAR PURPOSE.  See the
  GNU General Public License for more details.

  You should have received a copy of the GNU General Public License
  along with this program.  If not, see <http://www.gnu.org/licenses/>.
*/

#include <algorithm>
#include <cassert>
#include <cstring>   // For std::memset
#include <iomanip>
#include <sstream>

#include "bitboard.h"
#include "evaluate.h"
#include "material.h"
#include "pawns.h"
#include "thread.h"

namespace Trace {

  enum Tracing { NO_TRACE, TRACE };

  enum Term { // The first 8 entries are reserved for PieceType
    MATERIAL = 8, IMBALANCE, MOBILITY, THREAT, PASSED, SPACE, INITIATIVE, TOTAL, TERM_NB
  };

  Score scores[TERM_NB][COLOR_NB];

  double to_cp(Value2 v) { return double(v) / PawnValueEg; }

  void add(int idx, Color c, Score s) {
    scores[idx][c] = s;
  }

  void add(int idx, Score w, Score b = SCORE_ZERO) {
    scores[idx][WHITE] = w;
    scores[idx][BLACK] = b;
  }

  std::ostream& operator<<(std::ostream& os, Score s) {
    os << std::setw(5) << to_cp(mg_value(s)) << " "
       << std::setw(5) << to_cp(eg_value(s));
    return os;
  }

  std::ostream& operator<<(std::ostream& os, Term t) {

    if (t == MATERIAL || t == IMBALANCE || t == INITIATIVE || t == TOTAL)
        os << " ----  ----"    << " | " << " ----  ----";
    else
        os << scores[t][WHITE] << " | " << scores[t][BLACK];

    os << " | " << scores[t][WHITE] - scores[t][BLACK] << "\n";
    return os;
  }
}

using namespace Trace;

namespace {

  // Threshold for lazy and space evaluation
  constexpr Value2 LazyThreshold  = Value2(1400);
  constexpr Value2 SpaceThreshold = Value2(12222);

  // KingAttackWeights[PieceType] contains king attack weights by piece type
  constexpr int KingAttackWeights[PIECE_TYPE_NB] = { 0, 0, 81, 52, 44, 10 };

  // Penalties for enemy's safe checks
  constexpr int QueenSafeCheck  = 780;
  constexpr int RookSafeCheck   = 1080;
  constexpr int BishopSafeCheck = 635;
  constexpr int KnightSafeCheck = 790;

#define S(mg, eg) make_score(mg, eg)

  // MobilityBonus[PieceType-2][attacked] contains bonuses for middle and end game,
  // indexed by piece type and number of attacked squares in the mobility area.
  constexpr Score MobilityBonus[][32] = {
    { S(-62,-81), S(-53,-56), S(-12,-30), S( -4,-14), S(  3,  8), S( 13, 15), // Knights
      S( 22, 23), S( 28, 27), S( 33, 33) },
    { S(-48,-59), S(-20,-23), S( 16, -3), S( 26, 13), S( 38, 24), S( 51, 42), // Bishops
      S( 55, 54), S( 63, 57), S( 63, 65), S( 68, 73), S( 81, 78), S( 81, 86),
      S( 91, 88), S( 98, 97) },
    { S(-58,-76), S(-27,-18), S(-15, 28), S(-10, 55), S( -5, 69), S( -2, 82), // Rooks
      S(  9,112), S( 16,118), S( 30,132), S( 29,142), S( 32,155), S( 38,165),
      S( 46,166), S( 48,169), S( 58,171) },
    { S(-39,-36), S(-21,-15), S(  3,  8), S(  3, 18), S( 14, 34), S( 22, 54), // Queens
      S( 28, 61), S( 41, 73), S( 43, 79), S( 48, 92), S( 56, 94), S( 60,104),
      S( 60,113), S( 66,120), S( 67,123), S( 70,126), S( 71,133), S( 73,136),
      S( 79,140), S( 88,143), S( 88,148), S( 99,166), S(102,170), S(102,175),
      S(106,184), S(109,191), S(113,206), S(116,212) }
  };

  // RookOnFile[semiopen/open] contains bonuses for each rook when there is
  // no (friendly) pawn on the rook file.
  constexpr Score RookOnFile[] = { S(21, 4), S(47, 25) };

  // ThreatByMinor/ByRook[attacked PieceType] contains bonuses according to
  // which piece type attacks which one. Attacks on lesser pieces which are
  // pawn-defended are not considered.
  constexpr Score ThreatByMinor[PIECE_TYPE_NB] = {
    S(0, 0), S(6, 32), S(59, 41), S(79, 56), S(90, 119), S(79, 161)
  };

  constexpr Score ThreatByRook[PIECE_TYPE_NB] = {
    S(0, 0), S(3, 44), S(38, 71), S(38, 61), S(0, 38), S(51, 38)
  };

  // PassedRank[Rank] contains a bonus according to the rank of a passed pawn
  constexpr Score PassedRank[RANK_NB] = {
    S(0, 0), S(10, 28), S(17, 33), S(15, 41), S(62, 72), S(168, 177), S(276, 260)
  };

  // Assorted bonuses and penalties
  constexpr Score BishopPawns        = S(  3,  7);
  constexpr Score CorneredBishop     = S( 50, 50);
  constexpr Score FlankAttacks       = S(  8,  0);
  constexpr Score Hanging            = S( 69, 36);
  constexpr Score KingProtector      = S(  7,  8);
  constexpr Score KnightOnQueen      = S( 16, 12);
  constexpr Score LongDiagonalBishop = S( 45,  0);
  constexpr Score MinorBehindPawn    = S( 18,  3);
  constexpr Score Outpost            = S( 30, 21);
  constexpr Score PassedFile         = S( 11,  8);
  constexpr Score PawnlessFlank      = S( 17, 95);
  constexpr Score RestrictedPiece    = S(  7,  7);
  constexpr Score ReachableOutpost   = S( 32, 10);
  constexpr Score RookOnQueenFile    = S(  7,  6);
  constexpr Score SliderOnQueen      = S( 59, 18);
  constexpr Score ThreatByKing       = S( 24, 89);
  constexpr Score ThreatByPawnPush   = S( 48, 39);
  constexpr Score ThreatBySafePawn   = S(173, 94);
  constexpr Score TrappedRook        = S( 52, 30);
  constexpr Score WeakQueen          = S( 49, 15);

#undef S

  // Evaluation class computes and stores attacks tables and other working data
  template<Tracing T>
  class Evaluation {

  public:
    Evaluation() = delete;
    explicit Evaluation(const Position& p) : pos(p) {}
    Evaluation& operator=(const Evaluation&) = delete;
    Value2 value();

  private:
    template<Color Us> void initialize();
    template<Color Us, PieceType Pt> Score pieces();
    template<Color Us> Score king() const;
    template<Color Us> Score threats() const;
    template<Color Us> Score passed() const;
    template<Color Us> Score space() const;
<<<<<<< HEAD
    ScaleFactor scale_factor(Value2 eg) const;
    Score initiative(Value2 eg) const;
=======
    ScaleFactor scale_factor(Value eg) const;
    Score initiative(Score score) const;
>>>>>>> 01b6088a

    const Position& pos;
    Material::Entry* me;
    Pawns::Entry* pe;
    Bitboard mobilityArea[COLOR_NB];
    Score mobility[COLOR_NB] = { SCORE_ZERO, SCORE_ZERO };

    // attackedBy[color][piece type] is a bitboard representing all squares
    // attacked by a given color and piece type. Special "piece types" which
    // is also calculated is ALL_PIECES.
    Bitboard attackedBy[COLOR_NB][PIECE_TYPE_NB];

    // attackedBy2[color] are the squares attacked by at least 2 units of a given
    // color, including x-rays. But diagonal x-rays through pawns are not computed.
    Bitboard attackedBy2[COLOR_NB];

    // kingRing[color] are the squares adjacent to the king plus some other
    // very near squares, depending on king position.
    Bitboard kingRing[COLOR_NB];

    // kingAttackersCount[color] is the number of pieces of the given color
    // which attack a square in the kingRing of the enemy king.
    int kingAttackersCount[COLOR_NB];

    // kingAttackersWeight[color] is the sum of the "weights" of the pieces of
    // the given color which attack a square in the kingRing of the enemy king.
    // The weights of the individual piece types are given by the elements in
    // the KingAttackWeights array.
    int kingAttackersWeight[COLOR_NB];

    // kingAttacksCount[color] is the number of attacks by the given color to
    // squares directly adjacent to the enemy king. Pieces which attack more
    // than one square are counted multiple times. For instance, if there is
    // a white knight on g5 and black's king is on g8, this white knight adds 2
    // to kingAttacksCount[WHITE].
    int kingAttacksCount[COLOR_NB];
  };


  // Evaluation::initialize() computes king and pawn attacks, and the king ring
  // bitboard for a given color. This is done at the beginning of the evaluation.
  template<Tracing T> template<Color Us>
  void Evaluation<T>::initialize() {

    constexpr Color     Them = (Us == WHITE ? BLACK : WHITE);
    constexpr Direction Up   = pawn_push(Us);
    constexpr Direction Down = -Up;
    constexpr Bitboard LowRanks = (Us == WHITE ? Rank2BB | Rank3BB : Rank7BB | Rank6BB);

    const Square ksq = pos.square<KING>(Us);

    Bitboard dblAttackByPawn = pawn_double_attacks_bb<Us>(pos.pieces(Us, PAWN));

    // Find our pawns that are blocked or on the first two ranks
    Bitboard b = pos.pieces(Us, PAWN) & (shift<Down>(pos.pieces()) | LowRanks);

    // Squares occupied by those pawns, by our king or queen, by blockers to attacks on our king
    // or controlled by enemy pawns are excluded from the mobility area.
    mobilityArea[Us] = ~(b | pos.pieces(Us, KING, QUEEN) | pos.blockers_for_king(Us) | pe->pawn_attacks(Them));

    // Initialize attackedBy[] for king and pawns
    attackedBy[Us][KING] = pos.attacks_from<KING>(ksq);
    attackedBy[Us][PAWN] = pe->pawn_attacks(Us);
    attackedBy[Us][ALL_PIECES] = attackedBy[Us][KING] | attackedBy[Us][PAWN];
    attackedBy2[Us] = dblAttackByPawn | (attackedBy[Us][KING] & attackedBy[Us][PAWN]);

    // Init our king safety tables
    Square s = make_square(clamp(file_of(ksq), FILE_B, FILE_G),
                           clamp(rank_of(ksq), RANK_2, RANK_7));
    kingRing[Us] = PseudoAttacks[KING][s] | s;

    kingAttackersCount[Them] = popcount(kingRing[Us] & pe->pawn_attacks(Them));
    kingAttacksCount[Them] = kingAttackersWeight[Them] = 0;

    // Remove from kingRing[] the squares defended by two pawns
    kingRing[Us] &= ~dblAttackByPawn;
  }


  // Evaluation::pieces() scores pieces of a given color and type
  template<Tracing T> template<Color Us, PieceType Pt>
  Score Evaluation<T>::pieces() {

    constexpr Color     Them = (Us == WHITE ? BLACK : WHITE);
    constexpr Direction Down = -pawn_push(Us);
    constexpr Bitboard OutpostRanks = (Us == WHITE ? Rank4BB | Rank5BB | Rank6BB
                                                   : Rank5BB | Rank4BB | Rank3BB);
    const Square* pl = pos.squares<Pt>(Us);

    Bitboard b, bb;
    Score score = SCORE_ZERO;

    attackedBy[Us][Pt] = 0;

    for (Square s = *pl; s != SQ_NONE; s = *++pl)
    {
        // Find attacked squares, including x-ray attacks for bishops and rooks
        b = Pt == BISHOP ? attacks_bb<BISHOP>(s, pos.pieces() ^ pos.pieces(QUEEN))
          : Pt ==   ROOK ? attacks_bb<  ROOK>(s, pos.pieces() ^ pos.pieces(QUEEN) ^ pos.pieces(Us, ROOK))
                         : pos.attacks_from<Pt>(s);

        if (pos.blockers_for_king(Us) & s)
            b &= LineBB[pos.square<KING>(Us)][s];

        attackedBy2[Us] |= attackedBy[Us][ALL_PIECES] & b;
        attackedBy[Us][Pt] |= b;
        attackedBy[Us][ALL_PIECES] |= b;

        if (b & kingRing[Them])
        {
            kingAttackersCount[Us]++;
            kingAttackersWeight[Us] += KingAttackWeights[Pt];
            kingAttacksCount[Us] += popcount(b & attackedBy[Them][KING]);
        }

        int mob = popcount(b & mobilityArea[Us]);

        mobility[Us] += MobilityBonus[Pt - 2][mob];

        if (Pt == BISHOP || Pt == KNIGHT)
        {
            // Bonus if piece is on an outpost square or can reach one
            bb = OutpostRanks & attackedBy[Us][PAWN] & ~pe->pawn_attacks_span(Them);
            if (bb & s)
                score += Outpost * (Pt == KNIGHT ? 2 : 1);

            else if (Pt == KNIGHT && bb & b & ~pos.pieces(Us))
                score += ReachableOutpost;

            // Knight and Bishop bonus for being right behind a pawn
            if (shift<Down>(pos.pieces(PAWN)) & s)
                score += MinorBehindPawn;

            // Penalty if the piece is far from the king
            score -= KingProtector * distance(s, pos.square<KING>(Us));

            if (Pt == BISHOP)
            {
                // Penalty according to number of pawns on the same color square as the
                // bishop, bigger when the center files are blocked with pawns.
                Bitboard blocked = pos.pieces(Us, PAWN) & shift<Down>(pos.pieces());

                score -= BishopPawns * pos.pawns_on_same_color_squares(Us, s)
                                     * (1 + popcount(blocked & CenterFiles));

                // Bonus for bishop on a long diagonal which can "see" both center squares
                if (more_than_one(attacks_bb<BISHOP>(s, pos.pieces(PAWN)) & Center))
                    score += LongDiagonalBishop;

                // An important Chess960 pattern: a cornered bishop blocked by a friendly
                // pawn diagonally in front of it is a very serious problem, especially
                // when that pawn is also blocked.
                if (   pos.is_chess960()
                    && (s == relative_square(Us, SQ_A1) || s == relative_square(Us, SQ_H1)))
                {
                    Direction d = pawn_push(Us) + (file_of(s) == FILE_A ? EAST : WEST);
                    if (pos.piece_on(s + d) == make_piece(Us, PAWN))
                        score -= !pos.empty(s + d + pawn_push(Us))                ? CorneredBishop * 4
                                : pos.piece_on(s + d + d) == make_piece(Us, PAWN) ? CorneredBishop * 2
                                                                                  : CorneredBishop;
                }
            }
        }

        if (Pt == ROOK)
        {
            // Bonus for rook on the same file as a queen
            if (file_bb(s) & pos.pieces(QUEEN))
                score += RookOnQueenFile;

            // Bonus for rook on an open or semi-open file
            if (pos.is_on_semiopen_file(Us, s))
                score += RookOnFile[pos.is_on_semiopen_file(Them, s)];

            // Penalty when trapped by the king, even more if the king cannot castle
            else if (mob <= 3)
            {
                File kf = file_of(pos.square<KING>(Us));
                if ((kf < FILE_E) == (file_of(s) < kf))
                    score -= TrappedRook * (1 + !pos.castling_rights(Us));
            }
        }

        if (Pt == QUEEN)
        {
            // Penalty if any relative pin or discovered attack against the queen
            Bitboard queenPinners;
            if (pos.slider_blockers(pos.pieces(Them, ROOK, BISHOP), s, queenPinners))
                score -= WeakQueen;
        }
    }
    if (T)
        Trace::add(Pt, Us, score);

    return score;
  }


  // Evaluation::king() assigns bonuses and penalties to a king of a given color
  template<Tracing T> template<Color Us>
  Score Evaluation<T>::king() const {

    constexpr Color    Them = (Us == WHITE ? BLACK : WHITE);
    constexpr Bitboard Camp = (Us == WHITE ? AllSquares ^ Rank6BB ^ Rank7BB ^ Rank8BB
                                           : AllSquares ^ Rank1BB ^ Rank2BB ^ Rank3BB);

    Bitboard weak, b1, b2, b3, safe, unsafeChecks = 0;
    Bitboard rookChecks, queenChecks, bishopChecks, knightChecks;
    int kingDanger = 0;
    const Square ksq = pos.square<KING>(Us);

    // Init the score with king shelter and enemy pawns storm
    Score score = pe->king_safety<Us>(pos);

    // Attacked squares defended at most once by our queen or king
    weak =  attackedBy[Them][ALL_PIECES]
          & ~attackedBy2[Us]
          & (~attackedBy[Us][ALL_PIECES] | attackedBy[Us][KING] | attackedBy[Us][QUEEN]);

    // Analyse the safe enemy's checks which are possible on next move
    safe  = ~pos.pieces(Them);
    safe &= ~attackedBy[Us][ALL_PIECES] | (weak & attackedBy2[Them]);

    b1 = attacks_bb<ROOK  >(ksq, pos.pieces() ^ pos.pieces(Us, QUEEN));
    b2 = attacks_bb<BISHOP>(ksq, pos.pieces() ^ pos.pieces(Us, QUEEN));

    // Enemy rooks checks
    rookChecks = b1 & safe & attackedBy[Them][ROOK];

    if (rookChecks)
        kingDanger += RookSafeCheck;
    else
        unsafeChecks |= b1 & attackedBy[Them][ROOK];

    // Enemy queen safe checks: we count them only if they are from squares from
    // which we can't give a rook check, because rook checks are more valuable.
    queenChecks =  (b1 | b2)
                 & attackedBy[Them][QUEEN]
                 & safe
                 & ~attackedBy[Us][QUEEN]
                 & ~rookChecks;

    if (queenChecks)
        kingDanger += QueenSafeCheck;

    // Enemy bishops checks: we count them only if they are from squares from
    // which we can't give a queen check, because queen checks are more valuable.
    bishopChecks =  b2
                  & attackedBy[Them][BISHOP]
                  & safe
                  & ~queenChecks;

    if (bishopChecks)
        kingDanger += BishopSafeCheck;
    else
        unsafeChecks |= b2 & attackedBy[Them][BISHOP];

    // Enemy knights checks
    knightChecks = pos.attacks_from<KNIGHT>(ksq) & attackedBy[Them][KNIGHT];

    if (knightChecks & safe)
        kingDanger += KnightSafeCheck;
    else
        unsafeChecks |= knightChecks;

    // Find the squares that opponent attacks in our king flank, the squares
    // which they attack twice in that flank, and the squares that we defend.
    b1 = attackedBy[Them][ALL_PIECES] & KingFlank[file_of(ksq)] & Camp;
    b2 = b1 & attackedBy2[Them];
    b3 = attackedBy[Us][ALL_PIECES] & KingFlank[file_of(ksq)] & Camp;

    int kingFlankAttack = popcount(b1) + popcount(b2);
    int kingFlankDefense = popcount(b3);

    kingDanger +=        kingAttackersCount[Them] * kingAttackersWeight[Them]
                 + 185 * popcount(kingRing[Us] & weak)
                 + 148 * popcount(unsafeChecks)
                 +  98 * popcount(pos.blockers_for_king(Us))
                 +  69 * kingAttacksCount[Them]
                 +   3 * kingFlankAttack * kingFlankAttack / 8
                 +       mg_value(mobility[Them] - mobility[Us])
                 - 873 * !pos.count<QUEEN>(Them)
                 - 100 * bool(attackedBy[Us][KNIGHT] & attackedBy[Us][KING])
                 -   6 * mg_value(score) / 8
                 -   4 * kingFlankDefense
                 +  37;

    // Transform the kingDanger units into a Score, and subtract it from the evaluation
    if (kingDanger > 100)
        score -= make_score(kingDanger * kingDanger / 4096, kingDanger / 16);

    // Penalty when our king is on a pawnless flank
    if (!(pos.pieces(PAWN) & KingFlank[file_of(ksq)]))
        score -= PawnlessFlank;

    // Penalty if king flank is under attack, potentially moving toward the king
    score -= FlankAttacks * kingFlankAttack;

    if (T)
        Trace::add(KING, Us, score);

    return score;
  }


  // Evaluation::threats() assigns bonuses according to the types of the
  // attacking and the attacked pieces.
  template<Tracing T> template<Color Us>
  Score Evaluation<T>::threats() const {

    constexpr Color     Them     = (Us == WHITE ? BLACK   : WHITE);
    constexpr Direction Up       = pawn_push(Us);
    constexpr Bitboard  TRank3BB = (Us == WHITE ? Rank3BB : Rank6BB);

    Bitboard b, weak, defended, nonPawnEnemies, stronglyProtected, safe;
    Score score = SCORE_ZERO;

    // Non-pawn enemies
    nonPawnEnemies = pos.pieces(Them) & ~pos.pieces(PAWN);

    // Squares strongly protected by the enemy, either because they defend the
    // square with a pawn, or because they defend the square twice and we don't.
    stronglyProtected =  attackedBy[Them][PAWN]
                       | (attackedBy2[Them] & ~attackedBy2[Us]);

    // Non-pawn enemies, strongly protected
    defended = nonPawnEnemies & stronglyProtected;

    // Enemies not strongly protected and under our attack
    weak = pos.pieces(Them) & ~stronglyProtected & attackedBy[Us][ALL_PIECES];

    // Bonus according to the kind of attacking pieces
    if (defended | weak)
    {
        b = (defended | weak) & (attackedBy[Us][KNIGHT] | attackedBy[Us][BISHOP]);
        while (b)
            score += ThreatByMinor[type_of(pos.piece_on(pop_lsb(&b)))];

        b = weak & attackedBy[Us][ROOK];
        while (b)
            score += ThreatByRook[type_of(pos.piece_on(pop_lsb(&b)))];

        if (weak & attackedBy[Us][KING])
            score += ThreatByKing;

        b =  ~attackedBy[Them][ALL_PIECES]
           | (nonPawnEnemies & attackedBy2[Us]);
        score += Hanging * popcount(weak & b);
    }

    // Bonus for restricting their piece moves
    b =   attackedBy[Them][ALL_PIECES]
       & ~stronglyProtected
       &  attackedBy[Us][ALL_PIECES];

    score += RestrictedPiece * popcount(b);

    // Protected or unattacked squares
    safe = ~attackedBy[Them][ALL_PIECES] | attackedBy[Us][ALL_PIECES];

    // Bonus for attacking enemy pieces with our relatively safe pawns
    b = pos.pieces(Us, PAWN) & safe;
    b = pawn_attacks_bb<Us>(b) & nonPawnEnemies;
    score += ThreatBySafePawn * popcount(b);

    // Find squares where our pawns can push on the next move
    b  = shift<Up>(pos.pieces(Us, PAWN)) & ~pos.pieces();
    b |= shift<Up>(b & TRank3BB) & ~pos.pieces();

    // Keep only the squares which are relatively safe
    b &= ~attackedBy[Them][PAWN] & safe;

    // Bonus for safe pawn threats on the next move
    b = pawn_attacks_bb<Us>(b) & nonPawnEnemies;
    score += ThreatByPawnPush * popcount(b);

    // Bonus for threats on the next moves against enemy queen
    if (pos.count<QUEEN>(Them) == 1)
    {
        Square s = pos.square<QUEEN>(Them);
        safe = mobilityArea[Us] & ~stronglyProtected;

        b = attackedBy[Us][KNIGHT] & pos.attacks_from<KNIGHT>(s);

        score += KnightOnQueen * popcount(b & safe);

        b =  (attackedBy[Us][BISHOP] & pos.attacks_from<BISHOP>(s))
           | (attackedBy[Us][ROOK  ] & pos.attacks_from<ROOK  >(s));

        score += SliderOnQueen * popcount(b & safe & attackedBy2[Us]);
    }

    if (T)
        Trace::add(THREAT, Us, score);

    return score;
  }

  // Evaluation::passed() evaluates the passed pawns and candidate passed
  // pawns of the given color.

  template<Tracing T> template<Color Us>
  Score Evaluation<T>::passed() const {

    constexpr Color     Them = (Us == WHITE ? BLACK : WHITE);
    constexpr Direction Up   = pawn_push(Us);

    auto king_proximity = [&](Color c, Square s) {
      return std::min(distance(pos.square<KING>(c), s), 5);
    };

    Bitboard b, bb, squaresToQueen, unsafeSquares;
    Score score = SCORE_ZERO;

    b = pe->passed_pawns(Us);

    while (b)
    {
        Square s = pop_lsb(&b);

        assert(!(pos.pieces(Them, PAWN) & forward_file_bb(Us, s + Up)));

        int r = relative_rank(Us, s);

        Score bonus = PassedRank[r];

        if (r > RANK_3)
        {
            int w = 5 * r - 13;
            Square blockSq = s + Up;

            // Adjust bonus based on the king's proximity
            bonus += make_score(0, (  (king_proximity(Them, blockSq) * 19) / 4
                                     - king_proximity(Us,   blockSq) *  2) * w);

            // If blockSq is not the queening square then consider also a second push
            if (r != RANK_7)
                bonus -= make_score(0, king_proximity(Us, blockSq + Up) * w);

            // If the pawn is free to advance, then increase the bonus
            if (pos.empty(blockSq))
            {
                squaresToQueen = forward_file_bb(Us, s);
                unsafeSquares = passed_pawn_span(Us, s);

                bb = forward_file_bb(Them, s) & pos.pieces(ROOK, QUEEN);

                if (!(pos.pieces(Them) & bb))
                    unsafeSquares &= attackedBy[Them][ALL_PIECES];

                // If there are no enemy attacks on passed pawn span, assign a big bonus.
                // Otherwise assign a smaller bonus if the path to queen is not attacked
                // and even smaller bonus if it is attacked but block square is not.
                int k = !unsafeSquares                    ? 35 :
                        !(unsafeSquares & squaresToQueen) ? 20 :
                        !(unsafeSquares & blockSq)        ?  9 :
                                                             0 ;

                // Assign a larger bonus if the block square is defended
                if ((pos.pieces(Us) & bb) || (attackedBy[Us][ALL_PIECES] & blockSq))
                    k += 5;

                bonus += make_score(k * w, k * w);
            }
        } // r > RANK_3

        // Scale down bonus for candidate passers which need more than one
        // pawn push to become passed, or have a pawn in front of them.
        if (   !pos.pawn_passed(Us, s + Up)
            || (pos.pieces(PAWN) & (s + Up)))
            bonus = bonus / 2;

        score += bonus - PassedFile * map_to_queenside(file_of(s));
    }

    if (T)
        Trace::add(PASSED, Us, score);

    return score;
  }


  // Evaluation::space() computes the space evaluation for a given side. The
  // space evaluation is a simple bonus based on the number of safe squares
  // available for minor pieces on the central four files on ranks 2--4. Safe
  // squares one, two or three squares behind a friendly pawn are counted
  // twice. Finally, the space bonus is multiplied by a weight. The aim is to
  // improve play on game opening.

  template<Tracing T> template<Color Us>
  Score Evaluation<T>::space() const {

    if (pos.non_pawn_material() < SpaceThreshold)
        return SCORE_ZERO;

    constexpr Color Them     = (Us == WHITE ? BLACK : WHITE);
    constexpr Direction Down = -pawn_push(Us);
    constexpr Bitboard SpaceMask =
      Us == WHITE ? CenterFiles & (Rank2BB | Rank3BB | Rank4BB)
                  : CenterFiles & (Rank7BB | Rank6BB | Rank5BB);

    // Find the available squares for our pieces inside the area defined by SpaceMask
    Bitboard safe =   SpaceMask
                   & ~pos.pieces(Us, PAWN)
                   & ~attackedBy[Them][PAWN];

    // Find all squares which are at most three squares behind some friendly pawn
    Bitboard behind = pos.pieces(Us, PAWN);
    behind |= shift<Down>(behind);
    behind |= shift<Down+Down>(behind);

    int bonus = popcount(safe) + popcount(behind & safe & ~attackedBy[Them][ALL_PIECES]);
    int weight = pos.count<ALL_PIECES>(Us) - 1;
    Score score = make_score(bonus * weight * weight / 16, 0);

    if (T)
        Trace::add(SPACE, Us, score);

    return score;
  }


  // Evaluation::initiative() computes the initiative correction value
  // for the position. It is a second order bonus/malus based on the
  // known attacking/defending status of the players.

  template<Tracing T>
<<<<<<< HEAD
  Score Evaluation<T>::initiative(Value2 eg) const {
=======
  Score Evaluation<T>::initiative(Score score) const {

    Value mg = mg_value(score);
    Value eg = eg_value(score);
>>>>>>> 01b6088a

    int outflanking =  distance<File>(pos.square<KING>(WHITE), pos.square<KING>(BLACK))
                     - distance<Rank>(pos.square<KING>(WHITE), pos.square<KING>(BLACK));

    bool infiltration =   rank_of(pos.square<KING>(WHITE)) > RANK_4
                       || rank_of(pos.square<KING>(BLACK)) < RANK_5;

    bool pawnsOnBothFlanks =   (pos.pieces(PAWN) & QueenSide)
                            && (pos.pieces(PAWN) & KingSide);

    bool almostUnwinnable =   !pe->passed_count()
                           &&  outflanking < 0
                           && !pawnsOnBothFlanks;

    // Compute the initiative bonus for the attacking side
    int complexity =   9 * pe->passed_count()
                    + 11 * pos.count<PAWN>()
                    +  9 * outflanking
                    + 12 * infiltration
                    + 21 * pawnsOnBothFlanks
                    + 51 * !pos.non_pawn_material()
                    - 43 * almostUnwinnable
                    - 100 ;

    // Now apply the bonus: note that we find the attacking side by extracting the
    // sign of the midgame or endgame values, and that we carefully cap the bonus
    // so that the midgame and endgame scores do not change sign after the bonus.
    int u = ((mg > 0) - (mg < 0)) * std::max(std::min(complexity + 50, 0), -abs(mg));
    int v = ((eg > 0) - (eg < 0)) * std::max(complexity, -abs(eg));

    if (T)
        Trace::add(INITIATIVE, make_score(u, v));

    return make_score(u, v);
  }


  // Evaluation::scale_factor() computes the scale factor for the winning side

  template<Tracing T>
  ScaleFactor Evaluation<T>::scale_factor(Value2 eg) const {

    Color strongSide = eg > VALUE_DRAW ? WHITE : BLACK;
    int sf = me->scale_factor(pos, strongSide);

    // If scale is not already specific, scale down the endgame via general heuristics
    if (sf == SCALE_FACTOR_NORMAL)
    {
        if (   pos.opposite_bishops()
<<<<<<< HEAD
            && pos.non_pawn_material() == Value2(2 * BishopValueMg))
            sf = 16 + 4 * pe->passed_count();
=======
            && pos.non_pawn_material() == 2 * BishopValueMg)
            sf = 22 ;
>>>>>>> 01b6088a
        else
            sf = std::min(sf, 36 + (pos.opposite_bishops() ? 2 : 7) * pos.count<PAWN>(strongSide));

        sf = std::max(0, sf - (pos.rule50_count() - 12) / 4);
    }

    return ScaleFactor(sf);
  }


  // Evaluation::value() is the main function of the class. It computes the various
  // parts of the evaluation and returns the value of the position from the point
  // of view of the side to move.

  template<Tracing T>
  Value2 Evaluation<T>::value() {

    assert(!pos.checkers());

    // Probe the material hash table
    me = Material::probe(pos);

    // If we have a specialized evaluation function for the current material
    // configuration, call it and return.
    if (me->specialized_eval_exists())
        return Value2(me->evaluate(pos));

    // Initialize score by reading the incrementally updated scores included in
    // the position object (material + piece square tables) and the material
    // imbalance. Score is computed internally from the white point of view.
    Score score = pos.psq_score() + me->imbalance() + pos.this_thread()->contempt;

    // Probe the pawn hash table
    pe = Pawns::probe(pos);
    score += pe->pawn_score(WHITE) - pe->pawn_score(BLACK);

    // Early exit if score is high
    int v = int((mg_value(score) + eg_value(score)) / 2);
    if (abs(v) > LazyThreshold + pos.non_pawn_material() / 64)
       return Value2(pos.side_to_move() == WHITE ? v : -v);

    // Main evaluation begins here

    initialize<WHITE>();
    initialize<BLACK>();

    // Pieces should be evaluated first (populate attack tables)
    score +=  pieces<WHITE, KNIGHT>() - pieces<BLACK, KNIGHT>()
            + pieces<WHITE, BISHOP>() - pieces<BLACK, BISHOP>()
            + pieces<WHITE, ROOK  >() - pieces<BLACK, ROOK  >()
            + pieces<WHITE, QUEEN >() - pieces<BLACK, QUEEN >();

    score += mobility[WHITE] - mobility[BLACK];

    score +=  king<   WHITE>() - king<   BLACK>()
            + threats<WHITE>() - threats<BLACK>()
            + passed< WHITE>() - passed< BLACK>()
            + space<  WHITE>() - space<  BLACK>();

    score += initiative(score);

    // Interpolate between a middlegame and a (scaled by 'sf') endgame score
    ScaleFactor sf = scale_factor(eg_value(score));
    v =  mg_value(score) * int(me->game_phase())
       + eg_value(score) * int(PHASE_MIDGAME - me->game_phase()) * sf / SCALE_FACTOR_NORMAL;

    v /= PHASE_MIDGAME;

    // In case of tracing add all remaining individual evaluation terms
    if (T)
    {
        Trace::add(MATERIAL, pos.psq_score());
        Trace::add(IMBALANCE, me->imbalance());
        Trace::add(PAWN, pe->pawn_score(WHITE), pe->pawn_score(BLACK));
        Trace::add(MOBILITY, mobility[WHITE], mobility[BLACK]);
        Trace::add(TOTAL, score);
    }

    return  Value2((pos.side_to_move() == WHITE ? v : -v) // Side to move point of view
           + Eval::Tempo);
  }

} // namespace


/// evaluate() is the evaluator for the outer world. It returns a static
/// evaluation of the position from the point of view of the side to move.

Value2 Eval::evaluate(const Position& pos) {
  return Evaluation<NO_TRACE>(pos).value();
}


/// trace() is like evaluate(), but instead of returning a value, it returns
/// a string (suitable for outputting to stdout) that contains the detailed
/// descriptions and values of each evaluation term. Useful for debugging.

std::string Eval::trace(const Position& pos) {

  if (pos.checkers())
      return "Total evaluation: none (in check)";

  std::memset(scores, 0, sizeof(scores));

  pos.this_thread()->contempt = SCORE_ZERO; // Reset any dynamic contempt

  Value2 v = Evaluation<TRACE>(pos).value();

  v = pos.side_to_move() == WHITE ? v : Value2(-v); // Trace scores are from white's point of view

  std::stringstream ss;
  ss << std::showpoint << std::noshowpos << std::fixed << std::setprecision(2)
     << "     Term    |    White    |    Black    |    Total   \n"
     << "             |   MG    EG  |   MG    EG  |   MG    EG \n"
     << " ------------+-------------+-------------+------------\n"
     << "    Material | " << Term(MATERIAL)
     << "   Imbalance | " << Term(IMBALANCE)
     << "       Pawns | " << Term(PAWN)
     << "     Knights | " << Term(KNIGHT)
     << "     Bishops | " << Term(BISHOP)
     << "       Rooks | " << Term(ROOK)
     << "      Queens | " << Term(QUEEN)
     << "    Mobility | " << Term(MOBILITY)
     << " King safety | " << Term(KING)
     << "     Threats | " << Term(THREAT)
     << "      Passed | " << Term(PASSED)
     << "       Space | " << Term(SPACE)
     << "  Initiative | " << Term(INITIATIVE)
     << " ------------+-------------+-------------+------------\n"
     << "       Total | " << Term(TOTAL);

  ss << "\nTotal evaluation: " << to_cp(v) << " (white side)\n";

  return ss.str();
}<|MERGE_RESOLUTION|>--- conflicted
+++ resolved
@@ -167,13 +167,8 @@
     template<Color Us> Score threats() const;
     template<Color Us> Score passed() const;
     template<Color Us> Score space() const;
-<<<<<<< HEAD
     ScaleFactor scale_factor(Value2 eg) const;
-    Score initiative(Value2 eg) const;
-=======
-    ScaleFactor scale_factor(Value eg) const;
     Score initiative(Score score) const;
->>>>>>> 01b6088a
 
     const Position& pos;
     Material::Entry* me;
@@ -701,14 +696,10 @@
   // known attacking/defending status of the players.
 
   template<Tracing T>
-<<<<<<< HEAD
-  Score Evaluation<T>::initiative(Value2 eg) const {
-=======
   Score Evaluation<T>::initiative(Score score) const {
 
-    Value mg = mg_value(score);
-    Value eg = eg_value(score);
->>>>>>> 01b6088a
+    Value2 mg = mg_value(score);
+    Value2 eg = eg_value(score);
 
     int outflanking =  distance<File>(pos.square<KING>(WHITE), pos.square<KING>(BLACK))
                      - distance<Rank>(pos.square<KING>(WHITE), pos.square<KING>(BLACK));
@@ -758,13 +749,8 @@
     if (sf == SCALE_FACTOR_NORMAL)
     {
         if (   pos.opposite_bishops()
-<<<<<<< HEAD
-            && pos.non_pawn_material() == Value2(2 * BishopValueMg))
-            sf = 16 + 4 * pe->passed_count();
-=======
             && pos.non_pawn_material() == 2 * BishopValueMg)
             sf = 22 ;
->>>>>>> 01b6088a
         else
             sf = std::min(sf, 36 + (pos.opposite_bishops() ? 2 : 7) * pos.count<PAWN>(strongSide));
 
