/*
  Stockfish, a UCI chess playing engine derived from Glaurung 2.1
  Copyright (C) 2004-2008 Tord Romstad (Glaurung author)
  Copyright (C) 2008-2015 Marco Costalba, Joona Kiiski, Tord Romstad
  Copyright (C) 2015-2019 Marco Costalba, Joona Kiiski, Gary Linscott, Tord Romstad

  Stockfish is free software: you can redistribute it and/or modify
  it under the terms of the GNU General Public License as published by
  the Free Software Foundation, either version 3 of the License, or
  (at your option) any later version.

  Stockfish is distributed in the hope that it will be useful,
  but WITHOUT ANY WARRANTY; without even the implied warranty of
  MERCHANTABILITY or FITNESS FOR A PARTICULAR PURPOSE.  See the
  GNU General Public License for more details.

  You should have received a copy of the GNU General Public License
  along with this program.  If not, see <http://www.gnu.org/licenses/>.
*/

#include <cassert>
#include <cstring>   // For std::memset
#include <iomanip>
#include <sstream>

#include "bitboard.h"
#include "evaluate.h"
#include "material.h"
#include "pawns.h"
#include "thread.h"

namespace Trace {

  enum Tracing { NO_TRACE, TRACE };

  enum Term { // The first 8 entries are reserved for PieceType
    MATERIAL = 8, IMBALANCE, MOBILITY, THREAT, PASSED, SPACE, INITIATIVE, TOTAL, TERM_NB
  };

  Score scores[TERM_NB][COLOR_NB];

  double to_cp(Value v) { return double(v) / PawnValueEg; }

  void add(int idx, Color c, Score s) {
    scores[idx][c] = s;
  }

  void add(int idx, Score w, Score b = SCORE_ZERO) {
    scores[idx][WHITE] = w;
    scores[idx][BLACK] = b;
  }

  std::ostream& operator<<(std::ostream& os, Score s) {
    os << std::setw(5) << to_cp(mg_value(s)) << " "
       << std::setw(5) << to_cp(eg_value(s));
    return os;
  }

  std::ostream& operator<<(std::ostream& os, Term t) {

    if (t == MATERIAL || t == IMBALANCE || t == INITIATIVE || t == TOTAL)
        os << " ----  ----"    << " | " << " ----  ----";
    else
        os << scores[t][WHITE] << " | " << scores[t][BLACK];

    os << " | " << scores[t][WHITE] - scores[t][BLACK] << "\n";
    return os;
  }
}

using namespace Trace;

namespace {

  // Threshold for lazy and space evaluation
  constexpr Value LazyThreshold  = Value(1500);
  constexpr Value SpaceThreshold = Value(12222);

  // KingAttackWeights[PieceType] contains king attack weights by piece type
  int KingAttackWeights[PIECE_TYPE_NB] = { 0, 69, 77, 55, 44, 10 };

TUNE(KingAttackWeights);

  // Penalties for enemy's safe checks
  constexpr int QueenSafeCheck  = 780;
  constexpr int RookSafeCheck   = 1080;
  constexpr int BishopSafeCheck = 635;
  constexpr int KnightSafeCheck = 790;

#define S(mg, eg) make_score(mg, eg)

  // MobilityBonus[PieceType-2][attacked] contains bonuses for middle and end game,
  // indexed by piece type and number of attacked squares in the mobility area.
  constexpr Score MobilityBonus[][32] = {
    { S(-62,-81), S(-53,-56), S(-12,-30), S( -4,-14), S(  3,  8), S( 13, 15), // Knights
      S( 22, 23), S( 28, 27), S( 33, 33) },
    { S(-48,-59), S(-20,-23), S( 16, -3), S( 26, 13), S( 38, 24), S( 51, 42), // Bishops
      S( 55, 54), S( 63, 57), S( 63, 65), S( 68, 73), S( 81, 78), S( 81, 86),
      S( 91, 88), S( 98, 97) },
    { S(-58,-76), S(-27,-18), S(-15, 28), S(-10, 55), S( -5, 69), S( -2, 82), // Rooks
      S(  9,112), S( 16,118), S( 30,132), S( 29,142), S( 32,155), S( 38,165),
      S( 46,166), S( 48,169), S( 58,171) },
    { S(-39,-36), S(-21,-15), S(  3,  8), S(  3, 18), S( 14, 34), S( 22, 54), // Queens
      S( 28, 61), S( 41, 73), S( 43, 79), S( 48, 92), S( 56, 94), S( 60,104),
      S( 60,113), S( 66,120), S( 67,123), S( 70,126), S( 71,133), S( 73,136),
      S( 79,140), S( 88,143), S( 88,148), S( 99,166), S(102,170), S(102,175),
      S(106,184), S(109,191), S(113,206), S(116,212) }
  };

  // RookOnFile[semiopen/open] contains bonuses for each rook when there is
  // no (friendly) pawn on the rook file.
  constexpr Score RookOnFile[] = { S(18, 7), S(44, 20) };

  // ThreatByMinor/ByRook[attacked PieceType] contains bonuses according to
  // which piece type attacks which one. Attacks on lesser pieces which are
  // pawn-defended are not considered.
  constexpr Score ThreatByMinor[PIECE_TYPE_NB] = {
    S(0, 0), S(0, 31), S(39, 42), S(57, 44), S(68, 112), S(62, 120)
  };

  constexpr Score ThreatByRook[PIECE_TYPE_NB] = {
    S(0, 0), S(0, 24), S(38, 71), S(38, 61), S(0, 38), S(51, 38)
  };

  // PassedRank[Rank] contains a bonus according to the rank of a passed pawn
  constexpr Score PassedRank[RANK_NB] = {
    S(0, 0), S(5, 18), S(12, 23), S(10, 31), S(57, 62), S(163, 167), S(271, 250)
  };

  // PassedFile[File] contains a bonus according to the file of a passed pawn
  constexpr Score PassedFile[FILE_NB] = {
    S( -1,  7), S( 0,  9), S(-9, -8), S(-30,-14),
    S(-30,-14), S(-9, -8), S( 0,  9), S( -1,  7)
  };

  // Assorted bonuses and penalties
  constexpr Score BishopPawns        = S(  3,  7);
  constexpr Score CorneredBishop     = S( 50, 50);
  constexpr Score FlankAttacks       = S(  8,  0);
  constexpr Score Hanging            = S( 69, 36);
  constexpr Score KingProtector      = S(  7,  8);
  constexpr Score KnightOnQueen      = S( 16, 12);
  constexpr Score LongDiagonalBishop = S( 45,  0);
  constexpr Score MinorBehindPawn    = S( 18,  3);
  constexpr Score Outpost            = S(  9,  3);
  constexpr Score PawnlessFlank      = S( 17, 95);
  constexpr Score RestrictedPiece    = S(  7,  7);
  constexpr Score RookOnPawn         = S( 10, 32);
  constexpr Score SliderOnQueen      = S( 59, 18);
  constexpr Score ThreatByKing       = S( 24, 89);
  constexpr Score ThreatByPawnPush   = S( 48, 39);
  constexpr Score ThreatByRank       = S( 13,  0);
  constexpr Score ThreatBySafePawn   = S(173, 94);
  constexpr Score TrappedRook        = S( 47,  4);
  constexpr Score WeakQueen          = S( 49, 15);
  constexpr Score WeakUnopposedPawn  = S( 12, 23);

#undef S

  // Evaluation class computes and stores attacks tables and other working data
  template<Tracing T>
  class Evaluation {

  public:
    Evaluation() = delete;
    explicit Evaluation(const Position& p) : pos(p) {}
    Evaluation& operator=(const Evaluation&) = delete;
    Value value();

  private:
    template<Color Us> void initialize();
    template<Color Us, PieceType Pt> Score pieces();
    template<Color Us> Score king() const;
    template<Color Us> Score threats() const;
    template<Color Us> Score passed() const;
    template<Color Us> Score space() const;
    ScaleFactor scale_factor(Value eg) const;
    Score initiative(Value eg) const;

    const Position& pos;
    Material::Entry* me;
    Pawns::Entry* pe;
    Bitboard mobilityArea[COLOR_NB];
    Score mobility[COLOR_NB] = { SCORE_ZERO, SCORE_ZERO };

    // attackedBy[color][piece type] is a bitboard representing all squares
    // attacked by a given color and piece type. Special "piece types" which
    // is also calculated is ALL_PIECES.
    Bitboard attackedBy[COLOR_NB][PIECE_TYPE_NB];

    // attackedBy2[color] are the squares attacked by 2 pieces of a given color,
    // possibly via x-ray or by one pawn and one piece. Diagonal x-ray through
    // pawn or squares attacked by 2 pawns are not explicitly added.
    Bitboard attackedBy2[COLOR_NB];

    // kingRing[color] are the squares adjacent to the king, plus (only for a
    // king on its first rank) the squares two ranks in front. For instance,
    // if black's king is on g8, kingRing[BLACK] is f8, h8, f7, g7, h7, f6, g6
    // and h6.
    Bitboard kingRing[COLOR_NB];

    // kingAttacksProduct[color] is a sum of products.  Each value in this sum
    // is a product of a piece type weight and the # of squares attacking in
    // the opponent kingRing.
    int kingAttacksProduct[COLOR_NB];
  };


  // Evaluation::initialize() computes king and pawn attacks, and the king ring
  // bitboard for a given color. This is done at the beginning of the evaluation.
  template<Tracing T> template<Color Us>
  void Evaluation<T>::initialize() {

    constexpr Color     Them = (Us == WHITE ? BLACK : WHITE);
    constexpr Direction Up   = (Us == WHITE ? NORTH : SOUTH);
    constexpr Direction Down = (Us == WHITE ? SOUTH : NORTH);
    constexpr Bitboard LowRanks = (Us == WHITE ? Rank2BB | Rank3BB: Rank7BB | Rank6BB);

    const Square ksq = pos.square<KING>(Us);

    Bitboard dblAttackByPawn = pawn_double_attacks_bb<Us>(pos.pieces(Us, PAWN));

    // Find our pawns that are blocked or on the first two ranks
    Bitboard b = pos.pieces(Us, PAWN) & (shift<Down>(pos.pieces()) | LowRanks);

    // Squares occupied by those pawns, by our king or queen or controlled by
    // enemy pawns are excluded from the mobility area.
    mobilityArea[Us] = ~(b | pos.pieces(Us, KING, QUEEN) | pe->pawn_attacks(Them));

    // Initialize attackedBy[] for king and pawns
    attackedBy[Us][KING] = pos.attacks_from<KING>(ksq);
    attackedBy[Us][PAWN] = pe->pawn_attacks(Us);
    attackedBy[Us][ALL_PIECES] = attackedBy[Us][KING] | attackedBy[Us][PAWN];
    attackedBy2[Us]            = (attackedBy[Us][KING] & attackedBy[Us][PAWN])
                                 | dblAttackByPawn;

    // Init our king safety tables
    kingRing[Us] = attackedBy[Us][KING];
    if (relative_rank(Us, ksq) == RANK_1)
        kingRing[Us] |= shift<Up>(kingRing[Us]);

    if (file_of(ksq) == FILE_H)
        kingRing[Us] |= shift<WEST>(kingRing[Us]);

    else if (file_of(ksq) == FILE_A)
        kingRing[Us] |= shift<EAST>(kingRing[Us]);

    kingAttacksProduct[Them] = popcount(kingRing[Us] & pe->pawn_attacks(Them))
                             * KingAttackWeights[PAWN];

    // Remove from kingRing[] the squares defended by two pawns
    kingRing[Us] &= ~dblAttackByPawn;
  }


  // Evaluation::pieces() scores pieces of a given color and type
  template<Tracing T> template<Color Us, PieceType Pt>
  Score Evaluation<T>::pieces() {

    constexpr Color     Them = (Us == WHITE ? BLACK : WHITE);
    constexpr Direction Down = (Us == WHITE ? SOUTH : NORTH);
    constexpr Bitboard OutpostRanks = (Us == WHITE ? Rank4BB | Rank5BB | Rank6BB
                                                   : Rank5BB | Rank4BB | Rank3BB);
    const Square* pl = pos.squares<Pt>(Us);

    Bitboard b, bb;
    Score score = SCORE_ZERO;

    attackedBy[Us][Pt] = 0;

    for (Square s = *pl; s != SQ_NONE; s = *++pl)
    {
        // Find attacked squares, including x-ray attacks for bishops and rooks
        b = Pt == BISHOP ? attacks_bb<BISHOP>(s, pos.pieces() ^ pos.pieces(QUEEN))
          : Pt ==   ROOK ? attacks_bb<  ROOK>(s, pos.pieces() ^ pos.pieces(QUEEN) ^ pos.pieces(Us, ROOK))
                         : pos.attacks_from<Pt>(s);

        if (pos.blockers_for_king(Us) & s)
            b &= LineBB[pos.square<KING>(Us)][s];

        attackedBy2[Us] |= attackedBy[Us][ALL_PIECES] & b;
        attackedBy[Us][Pt] |= b;
        attackedBy[Us][ALL_PIECES] |= b;

        if (b & kingRing[Them])
            kingAttacksProduct[Us] += popcount(b & kingRing[Them])
                                    * KingAttackWeights[Pt];

        int mob = popcount(b & mobilityArea[Us]);

        mobility[Us] += MobilityBonus[Pt - 2][mob];

        if (Pt == BISHOP || Pt == KNIGHT)
        {
            // Bonus if piece is on an outpost square or can reach one
            bb = OutpostRanks & ~pe->pawn_attacks_span(Them);
            if (bb & s)
                score += Outpost * (Pt == KNIGHT ? 4 : 2)
                                 * (1 + bool(attackedBy[Us][PAWN] & s));

            else if (bb &= b & ~pos.pieces(Us))
                score += Outpost * (Pt == KNIGHT ? 2 : 1)
                                 * (1 + bool(attackedBy[Us][PAWN] & bb));

            // Knight and Bishop bonus for being right behind a pawn
            if (shift<Down>(pos.pieces(PAWN)) & s)
                score += MinorBehindPawn;

            // Penalty if the piece is far from the king
            score -= KingProtector * distance(s, pos.square<KING>(Us));

            if (Pt == BISHOP)
            {
                // Penalty according to number of pawns on the same color square as the
                // bishop, bigger when the center files are blocked with pawns.
                Bitboard blocked = pos.pieces(Us, PAWN) & shift<Down>(pos.pieces());

                score -= BishopPawns * pos.pawns_on_same_color_squares(Us, s)
                                     * (1 + popcount(blocked & CenterFiles));

                // Bonus for bishop on a long diagonal which can "see" both center squares
                if (more_than_one(attacks_bb<BISHOP>(s, pos.pieces(PAWN)) & Center))
                    score += LongDiagonalBishop;
            }

            // An important Chess960 pattern: A cornered bishop blocked by a friendly
            // pawn diagonally in front of it is a very serious problem, especially
            // when that pawn is also blocked.
            if (   Pt == BISHOP
                && pos.is_chess960()
                && (s == relative_square(Us, SQ_A1) || s == relative_square(Us, SQ_H1)))
            {
                Direction d = pawn_push(Us) + (file_of(s) == FILE_A ? EAST : WEST);
                if (pos.piece_on(s + d) == make_piece(Us, PAWN))
                    score -= !pos.empty(s + d + pawn_push(Us))                ? CorneredBishop * 4
                            : pos.piece_on(s + d + d) == make_piece(Us, PAWN) ? CorneredBishop * 2
                                                                              : CorneredBishop;
            }
        }

        if (Pt == ROOK)
        {
            // Bonus for aligning rook with enemy pawns on the same rank/file
            if (relative_rank(Us, s) >= RANK_5)
                score += RookOnPawn * popcount(pos.pieces(Them, PAWN) & PseudoAttacks[ROOK][s]);

            // Bonus for rook on an open or semi-open file
            if (pos.semiopen_file(Us, file_of(s)))
                score += RookOnFile[bool(pos.semiopen_file(Them, file_of(s)))];

            // Penalty when trapped by the king, even more if the king cannot castle
            else if (mob <= 3)
            {
                File kf = file_of(pos.square<KING>(Us));
                if ((kf < FILE_E) == (file_of(s) < kf))
                    score -= TrappedRook * (1 + !pos.castling_rights(Us));
            }
        }

        if (Pt == QUEEN)
        {
            // Penalty if any relative pin or discovered attack against the queen
            Bitboard queenPinners;
            if (pos.slider_blockers(pos.pieces(Them, ROOK, BISHOP), s, queenPinners))
                score -= WeakQueen;
        }
    }
    if (T)
        Trace::add(Pt, Us, score);

    return score;
  }


  // Evaluation::king() assigns bonuses and penalties to a king of a given color
  template<Tracing T> template<Color Us>
  Score Evaluation<T>::king() const {

    constexpr Color    Them = (Us == WHITE ? BLACK : WHITE);
    constexpr Bitboard Camp = (Us == WHITE ? AllSquares ^ Rank6BB ^ Rank7BB ^ Rank8BB
                                           : AllSquares ^ Rank1BB ^ Rank2BB ^ Rank3BB);

    Bitboard weak, b1, b2, safe, unsafeChecks = 0;
    Bitboard rookChecks, queenChecks, bishopChecks, knightChecks;
    int kingDanger = 0;
    const Square ksq = pos.square<KING>(Us);

    // Init the score with king shelter and enemy pawns storm
    Score score = pe->king_safety<Us>(pos);

    // Attacked squares defended at most once by our queen or king
    weak =  attackedBy[Them][ALL_PIECES]
          & ~attackedBy2[Us]
          & (~attackedBy[Us][ALL_PIECES] | attackedBy[Us][KING] | attackedBy[Us][QUEEN]);

    // Analyse the safe enemy's checks which are possible on next move
    safe  = ~pos.pieces(Them);
    safe &= ~attackedBy[Us][ALL_PIECES] | (weak & attackedBy2[Them]);

    b1 = attacks_bb<ROOK  >(ksq, pos.pieces() ^ pos.pieces(Us, QUEEN));
    b2 = attacks_bb<BISHOP>(ksq, pos.pieces() ^ pos.pieces(Us, QUEEN));

    // Enemy rooks checks
    rookChecks = b1 & safe & attackedBy[Them][ROOK];

    if (rookChecks)
        kingDanger += RookSafeCheck;
    else
        unsafeChecks |= b1 & attackedBy[Them][ROOK];

    // Enemy queen safe checks: we count them only if they are from squares from
    // which we can't give a rook check, because rook checks are more valuable.
    queenChecks =  (b1 | b2)
                 & attackedBy[Them][QUEEN]
                 & safe
                 & ~attackedBy[Us][QUEEN]
                 & ~rookChecks;

    if (queenChecks)
        kingDanger += QueenSafeCheck;

    // Enemy bishops checks: we count them only if they are from squares from
    // which we can't give a queen check, because queen checks are more valuable.
    bishopChecks =  b2
                  & attackedBy[Them][BISHOP]
                  & safe
                  & ~queenChecks;

    if (bishopChecks)
        kingDanger += BishopSafeCheck;
    else
        unsafeChecks |= b2 & attackedBy[Them][BISHOP];

    // Enemy knights checks
    knightChecks = pos.attacks_from<KNIGHT>(ksq) & attackedBy[Them][KNIGHT];

    if (knightChecks & safe)
        kingDanger += KnightSafeCheck;
    else
        unsafeChecks |= knightChecks;

    // Unsafe or occupied checking squares will also be considered, as long as
    // the square is in the attacker's mobility area.
    unsafeChecks &= mobilityArea[Them];

    // Find the squares that opponent attacks in our king flank, and the squares
    // which are attacked twice in that flank.
    b1 = attackedBy[Them][ALL_PIECES] & KingFlank[file_of(ksq)] & Camp;
    b2 = b1 & attackedBy2[Them];

    int kingFlankAttacks = popcount(b1) + popcount(b2);

<<<<<<< HEAD
    kingDanger +=      kingAttacksProduct[Them]
               + 185 * popcount(kingRing[Us] & weak)
               - 100 * bool(attackedBy[Us][KNIGHT] & attackedBy[Us][KING])
               + 150 * popcount(pos.blockers_for_king(Us) | unsafeChecks)
               - 873 * !pos.count<QUEEN>(Them)
               -   6 * mg_value(score) / 8
               +       mg_value(mobility[Them] - mobility[Us])
               +   5 * kingFlankAttacks * kingFlankAttacks / 16
               -   15;
=======
    kingDanger +=        kingAttackersCount[Them] * kingAttackersWeight[Them]
                 +  69 * kingAttacksCount[Them]
                 + 185 * popcount(kingRing[Us] & weak)
                 - 100 * bool(attackedBy[Us][KNIGHT] & attackedBy[Us][KING])
                 -  35 * bool(attackedBy[Us][BISHOP] & attackedBy[Us][KING])
                 + 150 * popcount(pos.blockers_for_king(Us) | unsafeChecks)
                 - 873 * !pos.count<QUEEN>(Them)
                 -   6 * mg_value(score) / 8
                 +       mg_value(mobility[Them] - mobility[Us])
                 +   5 * kingFlankAttacks * kingFlankAttacks / 16
                 -   7;
>>>>>>> 7ede1ed0

    // Transform the kingDanger units into a Score, and subtract it from the evaluation
    if (kingDanger > 100)
        score -= make_score(kingDanger * kingDanger / 4096, kingDanger / 16);

    // Penalty when our king is on a pawnless flank
    if (!(pos.pieces(PAWN) & KingFlank[file_of(ksq)]))
        score -= PawnlessFlank;

    // Penalty if king flank is under attack, potentially moving toward the king
    score -= FlankAttacks * kingFlankAttacks;

    if (T)
        Trace::add(KING, Us, score);

    return score;
  }


  // Evaluation::threats() assigns bonuses according to the types of the
  // attacking and the attacked pieces.
  template<Tracing T> template<Color Us>
  Score Evaluation<T>::threats() const {

    constexpr Color     Them     = (Us == WHITE ? BLACK   : WHITE);
    constexpr Direction Up       = (Us == WHITE ? NORTH   : SOUTH);
    constexpr Bitboard  TRank3BB = (Us == WHITE ? Rank3BB : Rank6BB);

    Bitboard b, weak, defended, nonPawnEnemies, stronglyProtected, safe;
    Score score = SCORE_ZERO;

    // Non-pawn enemies
    nonPawnEnemies = pos.pieces(Them) & ~pos.pieces(PAWN);

    // Squares strongly protected by the enemy, either because they defend the
    // square with a pawn, or because they defend the square twice and we don't.
    stronglyProtected =  attackedBy[Them][PAWN]
                       | (attackedBy2[Them] & ~attackedBy2[Us]);

    // Non-pawn enemies, strongly protected
    defended = nonPawnEnemies & stronglyProtected;

    // Enemies not strongly protected and under our attack
    weak = pos.pieces(Them) & ~stronglyProtected & attackedBy[Us][ALL_PIECES];

    // Safe or protected squares
    safe = ~attackedBy[Them][ALL_PIECES] | attackedBy[Us][ALL_PIECES];

    // Bonus according to the kind of attacking pieces
    if (defended | weak)
    {
        b = (defended | weak) & (attackedBy[Us][KNIGHT] | attackedBy[Us][BISHOP]);
        while (b)
        {
            Square s = pop_lsb(&b);
            score += ThreatByMinor[type_of(pos.piece_on(s))];
            if (type_of(pos.piece_on(s)) != PAWN)
                score += ThreatByRank * (int)relative_rank(Them, s);
        }

        b = weak & attackedBy[Us][ROOK];
        while (b)
        {
            Square s = pop_lsb(&b);
            score += ThreatByRook[type_of(pos.piece_on(s))];
            if (type_of(pos.piece_on(s)) != PAWN)
                score += ThreatByRank * (int)relative_rank(Them, s);
        }

        if (weak & attackedBy[Us][KING])
            score += ThreatByKing;

        b =  ~attackedBy[Them][ALL_PIECES]
           | (nonPawnEnemies & attackedBy2[Us]);
        score += Hanging * popcount(weak & b);
    }

    // Bonus for restricting their piece moves
    b =   attackedBy[Them][ALL_PIECES]
       & ~stronglyProtected
       &  attackedBy[Us][ALL_PIECES];

    score += RestrictedPiece * popcount(b);

    // Bonus for enemy unopposed weak pawns
    if (pos.pieces(Us, ROOK, QUEEN))
        score += WeakUnopposedPawn * pe->weak_unopposed(Them);

    // Find squares where our pawns can push on the next move
    b  = shift<Up>(pos.pieces(Us, PAWN)) & ~pos.pieces();
    b |= shift<Up>(b & TRank3BB) & ~pos.pieces();

    // Keep only the squares which are relatively safe
    b &= ~attackedBy[Them][PAWN] & safe;

    // Bonus for safe pawn threats on the next move
    b = pawn_attacks_bb<Us>(b) & pos.pieces(Them);
    score += ThreatByPawnPush * popcount(b);

    // Our safe or protected pawns
    b = pos.pieces(Us, PAWN) & safe;

    b = pawn_attacks_bb<Us>(b) & nonPawnEnemies;
    score += ThreatBySafePawn * popcount(b);

    // Bonus for threats on the next moves against enemy queen
    if (pos.count<QUEEN>(Them) == 1)
    {
        Square s = pos.square<QUEEN>(Them);
        safe = mobilityArea[Us] & ~stronglyProtected;

        b = attackedBy[Us][KNIGHT] & pos.attacks_from<KNIGHT>(s);

        score += KnightOnQueen * popcount(b & safe);

        b =  (attackedBy[Us][BISHOP] & pos.attacks_from<BISHOP>(s))
           | (attackedBy[Us][ROOK  ] & pos.attacks_from<ROOK  >(s));

        score += SliderOnQueen * popcount(b & safe & attackedBy2[Us]);
    }

    if (T)
        Trace::add(THREAT, Us, score);

    return score;
  }

  // Evaluation::passed() evaluates the passed pawns and candidate passed
  // pawns of the given color.

  template<Tracing T> template<Color Us>
  Score Evaluation<T>::passed() const {

    constexpr Color     Them = (Us == WHITE ? BLACK : WHITE);
    constexpr Direction Up   = (Us == WHITE ? NORTH : SOUTH);

    auto king_proximity = [&](Color c, Square s) {
      return std::min(distance(pos.square<KING>(c), s), 5);
    };

    Bitboard b, bb, squaresToQueen, defendedSquares, unsafeSquares;
    Score score = SCORE_ZERO;

    b = pe->passed_pawns(Us);

    while (b)
    {
        Square s = pop_lsb(&b);

        assert(!(pos.pieces(Them, PAWN) & forward_file_bb(Us, s + Up)));

        int r = relative_rank(Us, s);

        Score bonus = PassedRank[r];

        if (r > RANK_3)
        {
            int w = (r-2) * (r-2) + 2;
            Square blockSq = s + Up;

            // Adjust bonus based on the king's proximity
            bonus += make_score(0, (  king_proximity(Them, blockSq) * 5
                                    - king_proximity(Us,   blockSq) * 2) * w);

            // If blockSq is not the queening square then consider also a second push
            if (r != RANK_7)
                bonus -= make_score(0, king_proximity(Us, blockSq + Up) * w);

            // If the pawn is free to advance, then increase the bonus
            if (pos.empty(blockSq))
            {
                // If there is a rook or queen attacking/defending the pawn from behind,
                // consider all the squaresToQueen. Otherwise consider only the squares
                // in the pawn's path attacked or occupied by the enemy.
                defendedSquares = unsafeSquares = squaresToQueen = forward_file_bb(Us, s);

                bb = forward_file_bb(Them, s) & pos.pieces(ROOK, QUEEN) & pos.attacks_from<ROOK>(s);

                if (!(pos.pieces(Us) & bb))
                    defendedSquares &= attackedBy[Us][ALL_PIECES];

                if (!(pos.pieces(Them) & bb))
                    unsafeSquares &= attackedBy[Them][ALL_PIECES] | pos.pieces(Them);

                // If there aren't any enemy attacks, assign a big bonus. Otherwise
                // assign a smaller bonus if the block square isn't attacked.
                int k = !unsafeSquares ? 20 : !(unsafeSquares & blockSq) ? 9 : 0;

                // If the path to the queen is fully defended, assign a big bonus.
                // Otherwise assign a smaller bonus if the block square is defended.
                if (defendedSquares == squaresToQueen)
                    k += 6;

                else if (defendedSquares & blockSq)
                    k += 4;

                bonus += make_score(k * w, k * w);
            }
        } // rank > RANK_3

        // Scale down bonus for candidate passers which need more than one
        // pawn push to become passed, or have a pawn in front of them.
        if (   !pos.pawn_passed(Us, s + Up)
            || (pos.pieces(PAWN) & forward_file_bb(Us, s)))
            bonus = bonus / 2;

        score += bonus + PassedFile[file_of(s)];
    }

    if (T)
        Trace::add(PASSED, Us, score);

    return score;
  }


  // Evaluation::space() computes the space evaluation for a given side. The
  // space evaluation is a simple bonus based on the number of safe squares
  // available for minor pieces on the central four files on ranks 2--4. Safe
  // squares one, two or three squares behind a friendly pawn are counted
  // twice. Finally, the space bonus is multiplied by a weight. The aim is to
  // improve play on game opening.

  template<Tracing T> template<Color Us>
  Score Evaluation<T>::space() const {

    if (pos.non_pawn_material() < SpaceThreshold)
        return SCORE_ZERO;

    constexpr Color Them     = (Us == WHITE ? BLACK : WHITE);
    constexpr Direction Down = (Us == WHITE ? SOUTH : NORTH);
    constexpr Bitboard SpaceMask =
      Us == WHITE ? CenterFiles & (Rank2BB | Rank3BB | Rank4BB)
                  : CenterFiles & (Rank7BB | Rank6BB | Rank5BB);

    // Find the available squares for our pieces inside the area defined by SpaceMask
    Bitboard safe =   SpaceMask
                   & ~pos.pieces(Us, PAWN)
                   & ~attackedBy[Them][PAWN];

    // Find all squares which are at most three squares behind some friendly pawn
    Bitboard behind = pos.pieces(Us, PAWN);
    behind |= shift<Down>(behind);
    behind |= shift<Down>(shift<Down>(behind));

    int bonus = popcount(safe) + popcount(behind & safe);
    int weight =  pos.count<ALL_PIECES>(Us)
               - (16 - pos.count<PAWN>()) / 4;

    Score score = make_score(bonus * weight * weight / 16, 0);

    if (T)
        Trace::add(SPACE, Us, score);

    return score;
  }


  // Evaluation::initiative() computes the initiative correction value
  // for the position. It is a second order bonus/malus based on the
  // known attacking/defending status of the players.

  template<Tracing T>
  Score Evaluation<T>::initiative(Value eg) const {

    int outflanking =  distance<File>(pos.square<KING>(WHITE), pos.square<KING>(BLACK))
                     - distance<Rank>(pos.square<KING>(WHITE), pos.square<KING>(BLACK));

    bool pawnsOnBothFlanks =   (pos.pieces(PAWN) & QueenSide)
                            && (pos.pieces(PAWN) & KingSide);

    // Compute the initiative bonus for the attacking side
    int complexity =   9 * pe->passed_count()
                    + 11 * pos.count<PAWN>()
                    +  9 * outflanking
                    + 18 * pawnsOnBothFlanks
                    + 49 * !pos.non_pawn_material()
                    -103 ;

    // Now apply the bonus: note that we find the attacking side by extracting
    // the sign of the endgame value, and that we carefully cap the bonus so
    // that the endgame score will never change sign after the bonus.
    int v = ((eg > 0) - (eg < 0)) * std::max(complexity, -abs(eg));

    if (T)
        Trace::add(INITIATIVE, make_score(0, v));

    return make_score(0, v);
  }


  // Evaluation::scale_factor() computes the scale factor for the winning side

  template<Tracing T>
  ScaleFactor Evaluation<T>::scale_factor(Value eg) const {

    Color strongSide = eg > VALUE_DRAW ? WHITE : BLACK;
    int sf = me->scale_factor(pos, strongSide);

    // If scale is not already specific, scale down the endgame via general heuristics
    if (sf == SCALE_FACTOR_NORMAL)
    {
        if (   pos.opposite_bishops()
            && pos.non_pawn_material(WHITE) == BishopValueMg
            && pos.non_pawn_material(BLACK) == BishopValueMg)
            sf = 16 + 4 * pe->passed_count();
        else
            sf = std::min(40 + (pos.opposite_bishops() ? 2 : 7) * pos.count<PAWN>(strongSide), sf);

    }

    return ScaleFactor(sf);
  }


  // Evaluation::value() is the main function of the class. It computes the various
  // parts of the evaluation and returns the value of the position from the point
  // of view of the side to move.

  template<Tracing T>
  Value Evaluation<T>::value() {

    assert(!pos.checkers());

    // Probe the material hash table
    me = Material::probe(pos);

    // If we have a specialized evaluation function for the current material
    // configuration, call it and return.
    if (me->specialized_eval_exists())
        return me->evaluate(pos);

    // Initialize score by reading the incrementally updated scores included in
    // the position object (material + piece square tables) and the material
    // imbalance. Score is computed internally from the white point of view.
    Score score = pos.psq_score() + me->imbalance() + pos.this_thread()->contempt;

    // Probe the pawn hash table
    pe = Pawns::probe(pos);
    score += pe->pawn_score(WHITE) - pe->pawn_score(BLACK);

    // Early exit if score is high
    Value v = (mg_value(score) + eg_value(score)) / 2;
    if (abs(v) > LazyThreshold)
       return pos.side_to_move() == WHITE ? v : -v;

    // Main evaluation begins here

    initialize<WHITE>();
    initialize<BLACK>();

    // Pieces should be evaluated first (populate attack tables)
    score +=  pieces<WHITE, KNIGHT>() - pieces<BLACK, KNIGHT>()
            + pieces<WHITE, BISHOP>() - pieces<BLACK, BISHOP>()
            + pieces<WHITE, ROOK  >() - pieces<BLACK, ROOK  >()
            + pieces<WHITE, QUEEN >() - pieces<BLACK, QUEEN >();

    score += mobility[WHITE] - mobility[BLACK];

    score +=  king<   WHITE>() - king<   BLACK>()
            + threats<WHITE>() - threats<BLACK>()
            + passed< WHITE>() - passed< BLACK>()
            + space<  WHITE>() - space<  BLACK>();

    score += initiative(eg_value(score));

    // Interpolate between a middlegame and a (scaled by 'sf') endgame score
    ScaleFactor sf = scale_factor(eg_value(score));
    v =  mg_value(score) * int(me->game_phase())
       + eg_value(score) * int(PHASE_MIDGAME - me->game_phase()) * sf / SCALE_FACTOR_NORMAL;

    v /= PHASE_MIDGAME;

    // In case of tracing add all remaining individual evaluation terms
    if (T)
    {
        Trace::add(MATERIAL, pos.psq_score());
        Trace::add(IMBALANCE, me->imbalance());
        Trace::add(PAWN, pe->pawn_score(WHITE), pe->pawn_score(BLACK));
        Trace::add(MOBILITY, mobility[WHITE], mobility[BLACK]);
        Trace::add(TOTAL, score);
    }

    return  (pos.side_to_move() == WHITE ? v : -v) // Side to move point of view
           + Eval::Tempo;
  }

} // namespace


/// evaluate() is the evaluator for the outer world. It returns a static
/// evaluation of the position from the point of view of the side to move.

Value Eval::evaluate(const Position& pos) {
  return Evaluation<NO_TRACE>(pos).value();
}


/// trace() is like evaluate(), but instead of returning a value, it returns
/// a string (suitable for outputting to stdout) that contains the detailed
/// descriptions and values of each evaluation term. Useful for debugging.

std::string Eval::trace(const Position& pos) {

  std::memset(scores, 0, sizeof(scores));

  pos.this_thread()->contempt = SCORE_ZERO; // Reset any dynamic contempt

  Value v = Evaluation<TRACE>(pos).value();

  v = pos.side_to_move() == WHITE ? v : -v; // Trace scores are from white's point of view

  std::stringstream ss;
  ss << std::showpoint << std::noshowpos << std::fixed << std::setprecision(2)
     << "     Term    |    White    |    Black    |    Total   \n"
     << "             |   MG    EG  |   MG    EG  |   MG    EG \n"
     << " ------------+-------------+-------------+------------\n"
     << "    Material | " << Term(MATERIAL)
     << "   Imbalance | " << Term(IMBALANCE)
     << "       Pawns | " << Term(PAWN)
     << "     Knights | " << Term(KNIGHT)
     << "     Bishops | " << Term(BISHOP)
     << "       Rooks | " << Term(ROOK)
     << "      Queens | " << Term(QUEEN)
     << "    Mobility | " << Term(MOBILITY)
     << " King safety | " << Term(KING)
     << "     Threats | " << Term(THREAT)
     << "      Passed | " << Term(PASSED)
     << "       Space | " << Term(SPACE)
     << "  Initiative | " << Term(INITIATIVE)
     << " ------------+-------------+-------------+------------\n"
     << "       Total | " << Term(TOTAL);

  ss << "\nTotal evaluation: " << to_cp(v) << " (white side)\n";

  return ss.str();
}<|MERGE_RESOLUTION|>--- conflicted
+++ resolved
@@ -450,19 +450,7 @@
 
     int kingFlankAttacks = popcount(b1) + popcount(b2);
 
-<<<<<<< HEAD
     kingDanger +=      kingAttacksProduct[Them]
-               + 185 * popcount(kingRing[Us] & weak)
-               - 100 * bool(attackedBy[Us][KNIGHT] & attackedBy[Us][KING])
-               + 150 * popcount(pos.blockers_for_king(Us) | unsafeChecks)
-               - 873 * !pos.count<QUEEN>(Them)
-               -   6 * mg_value(score) / 8
-               +       mg_value(mobility[Them] - mobility[Us])
-               +   5 * kingFlankAttacks * kingFlankAttacks / 16
-               -   15;
-=======
-    kingDanger +=        kingAttackersCount[Them] * kingAttackersWeight[Them]
-                 +  69 * kingAttacksCount[Them]
                  + 185 * popcount(kingRing[Us] & weak)
                  - 100 * bool(attackedBy[Us][KNIGHT] & attackedBy[Us][KING])
                  -  35 * bool(attackedBy[Us][BISHOP] & attackedBy[Us][KING])
@@ -472,7 +460,6 @@
                  +       mg_value(mobility[Them] - mobility[Us])
                  +   5 * kingFlankAttacks * kingFlankAttacks / 16
                  -   7;
->>>>>>> 7ede1ed0
 
     // Transform the kingDanger units into a Score, and subtract it from the evaluation
     if (kingDanger > 100)
