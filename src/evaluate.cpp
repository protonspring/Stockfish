--- conflicted
+++ resolved
@@ -38,20 +38,20 @@
     MATERIAL = 8, IMBALANCE, MOBILITY, THREAT, PASSED, SPACE, INITIATIVE, TOTAL, TERM_NB
   };
 
-  Score2 scores[TERM_NB][COLOR_NB];
+  Score scores[TERM_NB][COLOR_NB];
 
   double to_cp(Value v) { return double(v) / PawnValueEg; }
 
-  void add(int idx, Color c, Score2 s) {
+  void add(int idx, Color c, Score s) {
     scores[idx][c] = s;
   }
 
-  void add(int idx, Score2 w, Score2 b = SCORE_ZERO2) {
+  void add(int idx, Score w, Score b = SCORE_ZERO) {
     scores[idx][WHITE] = w;
     scores[idx][BLACK] = b;
   }
 
-  std::ostream& operator<<(std::ostream& os, Score2 s) {
+  std::ostream& operator<<(std::ostream& os, Score s) {
     os << std::setw(5) << to_cp(s.mg_value) << " "
        << std::setw(5) << to_cp(s.eg_value);
     return os;
@@ -86,11 +86,11 @@
   constexpr int BishopSafeCheck = 635;
   constexpr int KnightSafeCheck = 790;
 
-#define S(mg, eg) Score2(mg, eg)
+#define S(mg, eg) Score(mg, eg)
 
   // MobilityBonus[PieceType-2][attacked] contains bonuses for middle and end game,
   // indexed by piece type and number of attacked squares in the mobility area.
-  const Score2 MobilityBonus[][32] = {
+  const Score MobilityBonus[][32] = {
     { S(-62,-81), S(-53,-56), S(-12,-30), S( -4,-14), S(  3,  8), S( 13, 15), // Knights
       S( 22, 23), S( 28, 27), S( 33, 33) },
     { S(-48,-59), S(-20,-23), S( 16, -3), S( 26, 13), S( 38, 24), S( 51, 42), // Bishops
@@ -108,74 +108,51 @@
 
   // RookOnFile[semiopen/open] contains bonuses for each rook when there is
   // no (friendly) pawn on the rook file.
-  const Score2 RookOnFile[] = { S(18, 7), S(44, 20) };
+  const Score RookOnFile[] = { S(18, 7), S(44, 20) };
 
   // ThreatByMinor/ByRook[attacked PieceType] contains bonuses according to
   // which piece type attacks which one. Attacks on lesser pieces which are
   // pawn-defended are not considered.
-  const Score2 ThreatByMinor[PIECE_TYPE_NB] = {
+  const Score ThreatByMinor[PIECE_TYPE_NB] = {
     S(0, 0), S(0, 31), S(39, 42), S(57, 44), S(68, 112), S(62, 120)
   };
 
-  const Score2 ThreatByRook[PIECE_TYPE_NB] = {
+  const Score ThreatByRook[PIECE_TYPE_NB] = {
     S(0, 0), S(0, 24), S(38, 71), S(38, 61), S(0, 38), S(51, 38)
   };
 
   // PassedRank[Rank] contains a bonus according to the rank of a passed pawn
-  const Score2 PassedRank[RANK_NB] = {
+  const Score PassedRank[RANK_NB] = {
     S(0, 0), S(5, 18), S(12, 23), S(10, 31), S(57, 62), S(163, 167), S(271, 250)
   };
 
   // PassedFile[File] contains a bonus according to the file of a passed pawn
-  const Score2 PassedFile[FILE_NB] = {
+  const Score PassedFile[FILE_NB] = {
     S( -1,  7), S( 0,  9), S(-9, -8), S(-30,-14),
     S(-30,-14), S(-9, -8), S( 0,  9), S( -1,  7)
   };
 
   // Assorted bonuses and penalties
-<<<<<<< HEAD
-  const Score2 AttacksOnSpaceArea = S(  4,  0);
-  const Score2 BishopPawns        = S(  3,  7);
-  const Score2 CorneredBishop     = S( 50, 50);
-  const Score2 FlankAttacks       = S(  8,  0);
-  const Score2 Hanging            = S( 69, 36);
-  const Score2 KingProtector      = S(  7,  8);
-  const Score2 KnightOnQueen      = S( 16, 12);
-  const Score2 LongDiagonalBishop = S( 45,  0);
-  const Score2 MinorBehindPawn    = S( 18,  3);
-  const Score2 Outpost            = S( 36, 12);
-  const Score2 PawnlessFlank      = S( 17, 95);
-  const Score2 RestrictedPiece    = S(  7,  7);
-  const Score2 RookOnPawn         = S( 10, 32);
-  const Score2 SliderOnQueen      = S( 59, 18);
-  const Score2 ThreatByKing       = S( 24, 89);
-  const Score2 ThreatByPawnPush   = S( 48, 39);
-  const Score2 ThreatByRank       = S( 13,  0);
-  const Score2 ThreatBySafePawn   = S(173, 94);
-  const Score2 TrappedRook        = S( 47,  4);
-  const Score2 WeakQueen          = S( 49, 15);
-=======
-  constexpr Score AttacksOnSpaceArea = S(  4,  0);
-  constexpr Score BishopPawns        = S(  3,  7);
-  constexpr Score CorneredBishop     = S( 50, 50);
-  constexpr Score FlankAttacks       = S(  8,  0);
-  constexpr Score Hanging            = S( 69, 36);
-  constexpr Score KingProtector      = S(  7,  8);
-  constexpr Score KnightOnQueen      = S( 16, 12);
-  constexpr Score LongDiagonalBishop = S( 45,  0);
-  constexpr Score MinorBehindPawn    = S( 18,  3);
-  constexpr Score Outpost            = S( 18,  6);
-  constexpr Score PawnlessFlank      = S( 17, 95);
-  constexpr Score RestrictedPiece    = S(  7,  7);
-  constexpr Score RookOnPawn         = S( 10, 32);
-  constexpr Score SliderOnQueen      = S( 59, 18);
-  constexpr Score ThreatByKing       = S( 24, 89);
-  constexpr Score ThreatByPawnPush   = S( 48, 39);
-  constexpr Score ThreatByRank       = S( 13,  0);
-  constexpr Score ThreatBySafePawn   = S(173, 94);
-  constexpr Score TrappedRook        = S( 47,  4);
-  constexpr Score WeakQueen          = S( 49, 15);
->>>>>>> 389e6074
+  const Score AttacksOnSpaceArea = S(  4,  0);
+  const Score BishopPawns        = S(  3,  7);
+  const Score CorneredBishop     = S( 50, 50);
+  const Score FlankAttacks       = S(  8,  0);
+  const Score Hanging            = S( 69, 36);
+  const Score KingProtector      = S(  7,  8);
+  const Score KnightOnQueen      = S( 16, 12);
+  const Score LongDiagonalBishop = S( 45,  0);
+  const Score MinorBehindPawn    = S( 18,  3);
+  const Score Outpost            = S( 36, 12);
+  const Score PawnlessFlank      = S( 17, 95);
+  const Score RestrictedPiece    = S(  7,  7);
+  const Score RookOnPawn         = S( 10, 32);
+  const Score SliderOnQueen      = S( 59, 18);
+  const Score ThreatByKing       = S( 24, 89);
+  const Score ThreatByPawnPush   = S( 48, 39);
+  const Score ThreatByRank       = S( 13,  0);
+  const Score ThreatBySafePawn   = S(173, 94);
+  const Score TrappedRook        = S( 47,  4);
+  const Score WeakQueen          = S( 49, 15);
 
 #undef S
 
@@ -191,19 +168,19 @@
 
   private:
     template<Color Us> void initialize();
-    template<Color Us, PieceType Pt> Score2 pieces();
-    template<Color Us> Score2 king() const;
-    template<Color Us> Score2 threats() const;
-    template<Color Us> Score2 passed() const;
-    template<Color Us> Score2 space() const;
+    template<Color Us, PieceType Pt> Score pieces();
+    template<Color Us> Score king() const;
+    template<Color Us> Score threats() const;
+    template<Color Us> Score passed() const;
+    template<Color Us> Score space() const;
     ScaleFactor scale_factor(Value eg) const;
-    Score2 initiative(Value eg) const;
+    Score initiative(Value eg) const;
 
     const Position& pos;
     Material::Entry* me;
     Pawns::Entry* pe;
     Bitboard mobilityArea[COLOR_NB];
-    Score2 mobility[COLOR_NB] = { SCORE_ZERO2, SCORE_ZERO2 };
+    Score mobility[COLOR_NB] = { SCORE_ZERO, SCORE_ZERO };
 
     // attackedBy[color][piece type] is a bitboard representing all squares
     // attacked by a given color and piece type. Special "piece types" which
@@ -285,7 +262,7 @@
 
   // Evaluation::pieces() scores pieces of a given color and type
   template<Tracing T> template<Color Us, PieceType Pt>
-  Score2 Evaluation<T>::pieces() {
+  Score Evaluation<T>::pieces() {
 
     constexpr Color     Them = (Us == WHITE ? BLACK : WHITE);
     constexpr Direction Down = (Us == WHITE ? SOUTH : NORTH);
@@ -294,7 +271,7 @@
     const Square* pl = pos.squares<Pt>(Us);
 
     Bitboard b, bb;
-    Score2 score;
+    Score score;
 
     attackedBy[Us][Pt] = 0;
 
@@ -405,7 +382,7 @@
 
   // Evaluation::king() assigns bonuses and penalties to a king of a given color
   template<Tracing T> template<Color Us>
-  Score2 Evaluation<T>::king() const {
+  Score Evaluation<T>::king() const {
 
     constexpr Color    Them = (Us == WHITE ? BLACK : WHITE);
     constexpr Bitboard Camp = (Us == WHITE ? AllSquares ^ Rank6BB ^ Rank7BB ^ Rank8BB
@@ -417,7 +394,7 @@
     const Square ksq = pos.square<KING>(Us);
 
     // Init the score with king shelter and enemy pawns storm
-    Score2 score = pe->king_safety<Us>(pos);
+    Score score = pe->king_safety<Us>(pos);
 
     // Attacked squares defended at most once by our queen or king
     weak =  attackedBy[Them][ALL_PIECES]
@@ -493,9 +470,9 @@
                  +   5 * kingFlankAttacks * kingFlankAttacks / 16
                  -   7;
 
-    // Transform the kingDanger units into a Score2, and subtract it from the evaluation
+    // Transform the kingDanger units into a Score, and subtract it from the evaluation
     if (kingDanger > 100)
-        score -= Score2(kingDanger * kingDanger / 4096, kingDanger / 16);
+        score -= Score(kingDanger * kingDanger / 4096, kingDanger / 16);
 
     // Penalty when our king is on a pawnless flank
     if (!(pos.pieces(PAWN) & KingFlank[file_of(ksq)]))
@@ -514,14 +491,14 @@
   // Evaluation::threats() assigns bonuses according to the types of the
   // attacking and the attacked pieces.
   template<Tracing T> template<Color Us>
-  Score2 Evaluation<T>::threats() const {
+  Score Evaluation<T>::threats() const {
 
     constexpr Color     Them     = (Us == WHITE ? BLACK   : WHITE);
     constexpr Direction Up       = (Us == WHITE ? NORTH   : SOUTH);
     constexpr Bitboard  TRank3BB = (Us == WHITE ? Rank3BB : Rank6BB);
 
     Bitboard b, weak, defended, nonPawnEnemies, stronglyProtected, safe;
-    Score2 score;
+    Score score;
 
     // Non-pawn enemies
     nonPawnEnemies = pos.pieces(Them) & ~pos.pieces(PAWN);
@@ -619,7 +596,7 @@
   // pawns of the given color.
 
   template<Tracing T> template<Color Us>
-  Score2 Evaluation<T>::passed() const {
+  Score Evaluation<T>::passed() const {
 
     constexpr Color     Them = (Us == WHITE ? BLACK : WHITE);
     constexpr Direction Up   = (Us == WHITE ? NORTH : SOUTH);
@@ -629,7 +606,7 @@
     };
 
     Bitboard b, bb, squaresToQueen, defendedSquares, unsafeSquares;
-    Score2 score;
+    Score score;
 
     b = pe->passed_pawns(Us);
 
@@ -641,7 +618,7 @@
 
         int r = relative_rank(Us, s);
 
-        Score2 bonus = PassedRank[r];
+        Score bonus = PassedRank[r];
 
         if (r > RANK_3)
         {
@@ -681,7 +658,7 @@
                 if (defendedSquares & blockSq)
                     k += 5;
 
-                bonus += Score2(k * w, k * w);
+                bonus += Score(k * w, k * w);
             }
         } // r > RANK_3
 
@@ -709,10 +686,10 @@
   // improve play on game opening.
 
   template<Tracing T> template<Color Us>
-  Score2 Evaluation<T>::space() const {
+  Score Evaluation<T>::space() const {
 
     if (pos.non_pawn_material() < SpaceThreshold)
-        return SCORE_ZERO2;
+        return SCORE_ZERO;
 
     constexpr Color Them     = (Us == WHITE ? BLACK : WHITE);
     constexpr Direction Down = (Us == WHITE ? SOUTH : NORTH);
@@ -732,7 +709,7 @@
 
     int bonus = popcount(safe) + popcount(behind & safe);
     int weight = pos.count<ALL_PIECES>(Us) - 1;
-    Score2 score(bonus * weight * weight / 16, VALUE_ZERO);
+    Score score(bonus * weight * weight / 16, VALUE_ZERO);
 
     score -= AttacksOnSpaceArea * popcount(attackedBy[Them][ALL_PIECES] & behind & safe);
 
@@ -748,7 +725,7 @@
   // known attacking/defending status of the players.
 
   template<Tracing T>
-  Score2 Evaluation<T>::initiative(Value eg) const {
+  Score Evaluation<T>::initiative(Value eg) const {
 
     int outflanking =  distance<File>(pos.square<KING>(WHITE), pos.square<KING>(BLACK))
                      - distance<Rank>(pos.square<KING>(WHITE), pos.square<KING>(BLACK));
@@ -770,9 +747,9 @@
     int v = ((eg > 0) - (eg < 0)) * std::max(complexity, -abs(eg));
 
     if (T)
-        Trace::add(INITIATIVE, Score2(VALUE_ZERO, v));
-
-    return Score2(VALUE_ZERO, v);
+        Trace::add(INITIATIVE, Score(VALUE_ZERO, v));
+
+    return Score(VALUE_ZERO, v);
   }
 
 
@@ -818,8 +795,8 @@
 
     // Initialize score by reading the incrementally updated scores included in
     // the position object (material + piece square tables) and the material
-    // imbalance. Score2 is computed internally from the white point of view.
-    Score2 score = pos.psq_score() + me->imbalance() + pos.this_thread()->contempt;
+    // imbalance. Score is computed internally from the white point of view.
+    Score score = pos.psq_score() + me->imbalance() + pos.this_thread()->contempt;
 
     // Probe the pawn hash table
     pe = Pawns::probe(pos);
@@ -890,7 +867,7 @@
 
   std::memset(scores, 0, sizeof(scores));
 
-  pos.this_thread()->contempt = SCORE_ZERO2; // Reset any dynamic contempt
+  pos.this_thread()->contempt = SCORE_ZERO; // Reset any dynamic contempt
 
   Value v = Evaluation<TRACE>(pos).value();
 
