--- conflicted
+++ resolved
@@ -266,15 +266,9 @@
     for (Square s = *pl; s != SQ_NONE; s = *++pl)
     {
         // Find attacked squares, including x-ray attacks for bishops and rooks
-<<<<<<< HEAD
         b = Pt == BISHOP ? attacks_bb(BISHOP, s, pos.pieces() ^ pos.pieces(QUEEN))
           : Pt ==   ROOK ? attacks_bb(  ROOK, s, pos.pieces() ^ pos.pieces(QUEEN) ^ pos.pieces(Us, ROOK))
-                         : pos.attacks_from<Pt>(s);
-=======
-        b = Pt == BISHOP ? attacks_bb<BISHOP>(s, pos.pieces() ^ pos.pieces(QUEEN))
-          : Pt ==   ROOK ? attacks_bb<  ROOK>(s, pos.pieces() ^ pos.pieces(QUEEN) ^ pos.pieces(Us, ROOK))
                          : attacks_bb(Pt, s, pos.pieces());
->>>>>>> 8c76ba5f
 
         if (pos.blockers_for_king(Us) & s)
             b &= LineBB[pos.square<KING>(Us)][s];
