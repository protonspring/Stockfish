/*
  Stockfish, a UCI chess playing engine derived from Glaurung 2.1
  Copyright (C) 2004-2008 Tord Romstad (Glaurung author)
  Copyright (C) 2008-2015 Marco Costalba, Joona Kiiski, Tord Romstad
  Copyright (C) 2015-2019 Marco Costalba, Joona Kiiski, Gary Linscott, Tord Romstad

  Stockfish is free software: you can redistribute it and/or modify
  it under the terms of the GNU General Public License as published by
  the Free Software Foundation, either version 3 of the License, or
  (at your option) any later version.

  Stockfish is distributed in the hope that it will be useful,
  but WITHOUT ANY WARRANTY; without even the implied warranty of
  MERCHANTABILITY or FITNESS FOR A PARTICULAR PURPOSE.  See the
  GNU General Public License for more details.

  You should have received a copy of the GNU General Public License
  along with this program.  If not, see <http://www.gnu.org/licenses/>.
*/

#ifndef POSITION_H_INCLUDED
#define POSITION_H_INCLUDED

#include <cassert>
#include <deque>
#include <memory> // For std::unique_ptr
#include <string>

#include "bitboard.h"
#include "types.h"


/// StateInfo struct stores information needed to restore a Position object to
/// its previous state when we retract a move. Whenever a move is made on the
/// board (by calling Position::do_move), a StateInfo object must be passed.

struct StateInfo {

  // Copied when making a move
  Key    pawnKey;
  Key    materialKey;
  Value  nonPawnMaterial[COLOR_NB];
  CastlingRights castlingRights;
  int    rule50;
  int    pliesFromNull;
  Square epSquare;

  // Not copied when making a move (will be recomputed anyhow)
  int repetition;
  Key        key;
  Bitboard   checkersBB;
  Piece      capturedPiece;
  StateInfo* previous;
  Bitboard   blockersForKing[COLOR_NB];
  Bitboard   pinners[COLOR_NB];
  Bitboard   checkSquares[PIECE_TYPE_NB];
};

/// A list to keep track of the position states along the setup moves (from the
/// start position to the position just before the search starts). Needed by
/// 'draw by repetition' detection. Use a std::deque because pointers to
/// elements are not invalidated upon list resizing.
typedef std::unique_ptr<std::deque<StateInfo>> StateListPtr;


/// Position class stores information regarding the board representation as
/// pieces, side to move, hash keys, castling info, etc. Important methods are
/// do_move() and undo_move(), used by the search to update node info when
/// traversing the search tree.
class Thread;

class Position {
public:
  static void init();

  Position() = default;
  Position(const Position&) = delete;
  Position& operator=(const Position&) = delete;

  // FEN string input/output
  Position& set(const std::string& fenStr, bool isChess960, StateInfo* si, Thread* th);
  Position& set(const std::string& code, Color c, StateInfo* si);
  const std::string fen() const;

  // Position representation
  Bitboard pieces() const;
  Bitboard pieces(PieceType pt) const;
  Bitboard pieces(PieceType pt1, PieceType pt2) const;
  Bitboard pieces(Color c) const;
  Bitboard pieces(Color c, PieceType pt) const;
  Bitboard pieces(Color c, PieceType pt1, PieceType pt2) const;
  Piece piece_on(Square s) const;
  Square ep_square() const;
  bool empty(Square s) const;
  template<PieceType Pt> int count(Color c) const;
  template<PieceType Pt> int count() const;
  template<PieceType Pt> const Square* squares(Color c) const;
  template<PieceType Pt> Square square(Color c) const;
  bool is_on_semiopen_file(Color c, Square s) const;

  // Castling
  CastlingRights castling_rights(Color c) const;
  bool can_castle(CastlingRights cr) const;
  bool castling_impeded(CastlingRights cr) const;
  Square castling_rook_square(CastlingRights cr) const;

  // Checking
  Bitboard checkers() const;
  Bitboard blockers_for_king(Color c) const;
  Bitboard check_squares(PieceType pt) const;
  bool is_discovery_check_on_king(Color c, Move m) const;

  // Attacks to/from a given square
  Bitboard attackers_to(Square s) const;
  Bitboard attackers_to(Square s, Bitboard occupied) const;
  Bitboard attacks_from(PieceType pt, Square s) const;
  template<PieceType> Bitboard attacks_from(Square s) const;
  template<PieceType> Bitboard attacks_from(Square s, Color c) const;
  Bitboard slider_blockers(Bitboard sliders, Square s, Bitboard& pinners) const;

  // Properties of moves
  bool legal(Move m) const;
  bool pseudo_legal(const Move m) const;
  bool capture(Move m) const;
  bool capture_or_promotion(Move m) const;
  bool gives_check(Move m) const;
  bool advanced_pawn_push(Move m) const;
  Piece moved_piece(Move m) const;
  Piece captured_piece() const;

  // Piece specific
  bool pawn_passed(Color c, Square s) const;
  bool opposite_bishops() const;
  int  pawns_on_same_color_squares(Color c, Square s) const;

  // Doing and undoing moves
  void do_move(Move m, StateInfo& newSt);
  void do_move(Move m, StateInfo& newSt, bool givesCheck);
  void undo_move(Move m);
  void do_null_move(StateInfo& newSt);
  void undo_null_move();

  // Static Exchange Evaluation
  bool see_ge(Move m, Value threshold = VALUE_ZERO) const;

  // Accessing hash keys
  Key key() const;
  Key key_after(Move m) const;
  Key material_key() const;
  Key pawn_key() const;

  // Other properties of the position
  Color side_to_move() const;
  int game_ply() const;
  bool is_chess960() const;
  Thread* this_thread() const;
  bool is_draw(int ply) const;
  bool has_game_cycle(int ply) const;
  bool has_repeated() const;
  int rule50_count() const;
  Score psq_score() const;
  Value non_pawn_material(Color c) const;
  Value non_pawn_material() const;

  // Position consistency check, for debugging
  bool pos_is_ok() const;
  void flip();

private:
  // Initialization helpers (used while setting up a position)
  void set_castling_right(Color c, Square rfrom);
  void set_state(StateInfo* si) const;
  void set_check_info(StateInfo* si) const;

  // Other helpers
  void put_piece(Piece pc, Square s);
  void remove_piece(Piece pc, Square s);
  void move_piece(Piece pc, Square from, Square to);
  template<bool Do>
  void do_castling(Color us, Square from, Square& to, Square& rfrom, Square& rto);

  // Data members
  Piece board[SQUARE_NB];
  Bitboard byTypeBB[PIECE_TYPE_NB];
  Bitboard byColorBB[COLOR_NB];
  int pieceCount[PIECE_NB];
  Square pieceList[PIECE_NB][16];
  int index[SQUARE_NB];
  CastlingRights castlingRightsMask[SQUARE_NB];
  Square castlingRookSquare[CASTLING_RIGHT_NB];
  Bitboard castlingPath[CASTLING_RIGHT_NB];
  int gamePly;
  Color sideToMove;
  Score psq;
  Thread* thisThread;
  StateInfo* st;
  bool chess960;
};

namespace PSQT {
  extern Score psq[PIECE_NB][SQUARE_NB];
}

extern std::ostream& operator<<(std::ostream& os, const Position& pos);

inline Color Position::side_to_move() const {
  return sideToMove;
}

inline bool Position::empty(Square s) const {
  return board[s] == NO_PIECE;
}

inline Piece Position::piece_on(Square s) const {
  return board[s];
}

inline Piece Position::moved_piece(Move m) const {
  return board[from_sq(m)];
}

inline Bitboard Position::pieces() const {
  return byTypeBB[ALL_PIECES];
}

inline Bitboard Position::pieces(PieceType pt) const {
  return byTypeBB[pt];
}

inline Bitboard Position::pieces(PieceType pt1, PieceType pt2) const {
  return byTypeBB[pt1] | byTypeBB[pt2];
}

inline Bitboard Position::pieces(Color c) const {
  return byColorBB[c];
}

inline Bitboard Position::pieces(Color c, PieceType pt) const {
  return byColorBB[c] & byTypeBB[pt];
}

inline Bitboard Position::pieces(Color c, PieceType pt1, PieceType pt2) const {
  return byColorBB[c] & (byTypeBB[pt1] | byTypeBB[pt2]);
}

template<PieceType Pt> inline int Position::count(Color c) const {
  return pieceCount[make_piece(c, Pt)];
}

template<PieceType Pt> inline int Position::count() const {
  return pieceCount[make_piece(WHITE, Pt)] + pieceCount[make_piece(BLACK, Pt)];
}

template<PieceType Pt> inline const Square* Position::squares(Color c) const {
  return pieceList[make_piece(c, Pt)];
}

template<PieceType Pt> inline Square Position::square(Color c) const {
  assert(pieceCount[make_piece(c, Pt)] == 1);
  return pieceList[make_piece(c, Pt)][0];
}

inline Square Position::ep_square() const {
  return st->epSquare;
}

inline bool Position::is_on_semiopen_file(Color c, Square s) const {
  return !(pieces(c, PAWN) & file_bb(s));
}

inline bool Position::can_castle(CastlingRights cr) const {
  return st->castlingRights & int(cr);
}

<<<<<<< HEAD
inline int Position::castling_rights(Color c) const {
  return st->castlingRights & int(c == WHITE ? WHITE_CASTLING : BLACK_CASTLING);
=======
inline CastlingRights Position::castling_rights(Color c) const {
  return st->castlingRights & (c == WHITE ? WHITE_CASTLING : BLACK_CASTLING);
>>>>>>> 19bbb5e2
}

inline bool Position::castling_impeded(CastlingRights cr) const {
  return byTypeBB[ALL_PIECES] & castlingPath[cr];
}

inline Square Position::castling_rook_square(CastlingRights cr) const {
  return castlingRookSquare[cr];
}

template<PieceType Pt>
inline Bitboard Position::attacks_from(Square s) const {
  static_assert(Pt != PAWN, "Pawn attacks need color");

  return  Pt == BISHOP || Pt == ROOK ? attacks_bb<Pt>(s, byTypeBB[ALL_PIECES])
        : Pt == QUEEN  ? attacks_from<ROOK>(s) | attacks_from<BISHOP>(s)
        : PseudoAttacks[Pt][s];
}

template<>
inline Bitboard Position::attacks_from<PAWN>(Square s, Color c) const {
  return PawnAttacks[c][s];
}

inline Bitboard Position::attacks_from(PieceType pt, Square s) const {
  return attacks_bb(pt, s, byTypeBB[ALL_PIECES]);
}

inline Bitboard Position::attackers_to(Square s) const {
  return attackers_to(s, byTypeBB[ALL_PIECES]);
}

inline Bitboard Position::checkers() const {
  return st->checkersBB;
}

inline Bitboard Position::blockers_for_king(Color c) const {
  return st->blockersForKing[c];
}

inline Bitboard Position::check_squares(PieceType pt) const {
  return st->checkSquares[pt];
}

inline bool Position::is_discovery_check_on_king(Color c, Move m) const {
  return st->blockersForKing[c] & from_sq(m);
}

inline bool Position::pawn_passed(Color c, Square s) const {
  return !(pieces(!c, PAWN) & passed_pawn_span(c, s));
}

inline bool Position::advanced_pawn_push(Move m) const {
  return   type_of(moved_piece(m)) == PAWN
        && relative_rank(sideToMove, to_sq(m)) > RANK_5;
}

inline int Position::pawns_on_same_color_squares(Color c, Square s) const {
  return popcount(pieces(c, PAWN) & ((DarkSquares & s) ? DarkSquares : ~DarkSquares));
}

inline Key Position::key() const {
  return st->key;
}

inline Key Position::pawn_key() const {
  return st->pawnKey;
}

inline Key Position::material_key() const {
  return st->materialKey;
}

inline Score Position::psq_score() const {
  return psq;
}

inline Value Position::non_pawn_material(Color c) const {
  return st->nonPawnMaterial[c];
}

inline Value Position::non_pawn_material() const {
  return st->nonPawnMaterial[WHITE] + st->nonPawnMaterial[BLACK];
}

inline int Position::game_ply() const {
  return gamePly;
}

inline int Position::rule50_count() const {
  return st->rule50;
}

inline bool Position::opposite_bishops() const {
  return   pieceCount[W_BISHOP] == 1
        && pieceCount[B_BISHOP] == 1
        && opposite_colors(square<BISHOP>(WHITE), square<BISHOP>(BLACK));
}

inline bool Position::is_chess960() const {
  return chess960;
}

inline bool Position::capture_or_promotion(Move m) const {
  assert(is_ok(m));
  return type_of(m) != NORMAL ? type_of(m) != CASTLING : !empty(to_sq(m));
}

inline bool Position::capture(Move m) const {
  assert(is_ok(m));
  // Castling is encoded as "king captures rook"
  return (!empty(to_sq(m)) && type_of(m) != CASTLING) || type_of(m) == ENPASSANT;
}

inline Piece Position::captured_piece() const {
  return st->capturedPiece;
}

inline Thread* Position::this_thread() const {
  return thisThread;
}

inline void Position::put_piece(Piece pc, Square s) {

  board[s] = pc;
  byTypeBB[ALL_PIECES] |= s;
  byTypeBB[type_of(pc)] |= s;
  byColorBB[color_of(pc)] |= s;
  index[s] = pieceCount[pc]++;
  pieceList[pc][index[s]] = s;
  pieceCount[make_piece(color_of(pc), ALL_PIECES)]++;
  psq += PSQT::psq[pc][s];
}

inline void Position::remove_piece(Piece pc, Square s) {

  // WARNING: This is not a reversible operation. If we remove a piece in
  // do_move() and then replace it in undo_move() we will put it at the end of
  // the list and not in its original place, it means index[] and pieceList[]
  // are not invariant to a do_move() + undo_move() sequence.
  byTypeBB[ALL_PIECES] ^= s;
  byTypeBB[type_of(pc)] ^= s;
  byColorBB[color_of(pc)] ^= s;
  /* board[s] = NO_PIECE;  Not needed, overwritten by the capturing one */
  Square lastSquare = pieceList[pc][--pieceCount[pc]];
  index[lastSquare] = index[s];
  pieceList[pc][index[lastSquare]] = lastSquare;
  pieceList[pc][pieceCount[pc]] = SQ_NONE;
  pieceCount[make_piece(color_of(pc), ALL_PIECES)]--;
  psq -= PSQT::psq[pc][s];
}

inline void Position::move_piece(Piece pc, Square from, Square to) {

  // index[from] is not updated and becomes stale. This works as long as index[]
  // is accessed just by known occupied squares.
  Bitboard fromTo = from | to;
  byTypeBB[ALL_PIECES] ^= fromTo;
  byTypeBB[type_of(pc)] ^= fromTo;
  byColorBB[color_of(pc)] ^= fromTo;
  board[from] = NO_PIECE;
  board[to] = pc;
  index[to] = index[from];
  pieceList[pc][index[to]] = to;
  psq += PSQT::psq[pc][to] - PSQT::psq[pc][from];
}

inline void Position::do_move(Move m, StateInfo& newSt) {
  do_move(m, newSt, gives_check(m));
}

#endif // #ifndef POSITION_H_INCLUDED<|MERGE_RESOLUTION|>--- conflicted
+++ resolved
@@ -272,13 +272,8 @@
   return st->castlingRights & int(cr);
 }
 
-<<<<<<< HEAD
-inline int Position::castling_rights(Color c) const {
-  return st->castlingRights & int(c == WHITE ? WHITE_CASTLING : BLACK_CASTLING);
-=======
 inline CastlingRights Position::castling_rights(Color c) const {
   return st->castlingRights & (c == WHITE ? WHITE_CASTLING : BLACK_CASTLING);
->>>>>>> 19bbb5e2
 }
 
 inline bool Position::castling_impeded(CastlingRights cr) const {
