/*
  Stockfish, a UCI chess playing engine derived from Glaurung 2.1
  Copyright (C) 2004-2008 Tord Romstad (Glaurung author)
  Copyright (C) 2008-2015 Marco Costalba, Joona Kiiski, Tord Romstad
  Copyright (C) 2015-2020 Marco Costalba, Joona Kiiski, Gary Linscott, Tord Romstad

  Stockfish is free software: you can redistribute it and/or modify
  it under the terms of the GNU General Public License as published by
  the Free Software Foundation, either version 3 of the License, or
  (at your option) any later version.

  Stockfish is distributed in the hope that it will be useful,
  but WITHOUT ANY WARRANTY; without even the implied warranty of
  MERCHANTABILITY or FITNESS FOR A PARTICULAR PURPOSE.  See the
  GNU General Public License for more details.

  You should have received a copy of the GNU General Public License
  along with this program.  If not, see <http://www.gnu.org/licenses/>.
*/

#include <algorithm>
#include <cassert>
#include <cstddef> // For offsetof()
#include <cstring> // For std::memset, std::memcmp
#include <iomanip>
#include <sstream>

#include "bitboard.h"
#include "misc.h"
#include "movegen.h"
#include "position.h"
#include "thread.h"
#include "tt.h"
#include "uci.h"
#include "syzygy/tbprobe.h"

using std::string;

namespace Zobrist {

  Key psq[PIECE_NB][SQUARE_NB];
  Key enpassant[FILE_NB];
  Key castling[CASTLING_RIGHT_NB];
  Key side, noPawns;
}

namespace {

const string PieceToChar(" PNBRQK  pnbrqk");

constexpr Piece Pieces[] = { W_PAWN, W_KNIGHT, W_BISHOP, W_ROOK, W_QUEEN, W_KING,
                             B_PAWN, B_KNIGHT, B_BISHOP, B_ROOK, B_QUEEN, B_KING };
} // namespace


/// operator<<(Position) returns an ASCII representation of the position

std::ostream& operator<<(std::ostream& os, const Position& pos) {

  os << "\n +---+---+---+---+---+---+---+---+\n";

  for (Rank r = RANK_8; r >= RANK_1; --r)
  {
      for (File f = FILE_A; f <= FILE_H; ++f)
          os << " | " << PieceToChar[pos.piece_on(make_square(f, r))];

      os << " |\n +---+---+---+---+---+---+---+---+\n";
  }

  os << "\nFen: " << pos.fen() << "\nKey: " << std::hex << std::uppercase
     << std::setfill('0') << std::setw(16) << pos.key()
     << std::setfill(' ') << std::dec << "\nCheckers: ";

  for (Bitboard b = pos.checkers(); b; )
      os << UCI::square(pop_lsb(&b)) << " ";

  if (    int(Tablebases::MaxCardinality) >= popcount(pos.pieces())
      && !pos.can_castle(ANY_CASTLING))
  {
      StateInfo st;
      Position p;
      p.set(pos.fen(), pos.is_chess960(), &st, pos.this_thread());
      Tablebases::ProbeState s1, s2;
      Tablebases::WDLScore wdl = Tablebases::probe_wdl(p, &s1);
      int dtz = Tablebases::probe_dtz(p, &s2);
      os << "\nTablebases WDL: " << std::setw(4) << wdl << " (" << s1 << ")"
         << "\nTablebases DTZ: " << std::setw(4) << dtz << " (" << s2 << ")";
  }

  return os;
}


// Marcel van Kervinck's cuckoo algorithm for fast detection of "upcoming repetition"
// situations. Description of the algorithm in the following paper:
// https://marcelk.net/2013-04-06/paper/upcoming-rep-v2.pdf

// First and second hash functions for indexing the cuckoo tables
inline int H1(Key h) { return h & 0x1fff; }
inline int H2(Key h) { return (h >> 16) & 0x1fff; }

// Cuckoo tables with Zobrist hashes of valid reversible moves, and the moves themselves
Key cuckoo[8192];
Move cuckooMove[8192];


/// Position::init() initializes at startup the various arrays used to compute
/// hash keys.

void Position::init() {

  PRNG rng(1070372);

  for (Piece pc : Pieces)
      for (Square s = SQ_A1; s <= SQ_H8; ++s)
          Zobrist::psq[pc][s] = rng.rand<Key>();

  for (File f = FILE_A; f <= FILE_H; ++f)
      Zobrist::enpassant[f] = rng.rand<Key>();

  for (int cr = NO_CASTLING; cr <= ANY_CASTLING; ++cr)
  {
      Zobrist::castling[cr] = 0;
      Bitboard b = cr;
      while (b)
      {
          Key k = Zobrist::castling[1ULL << pop_lsb(&b)];
          Zobrist::castling[cr] ^= k ? k : rng.rand<Key>();
      }
  }

  Zobrist::side = rng.rand<Key>();
  Zobrist::noPawns = rng.rand<Key>();

  // Prepare the cuckoo tables
  std::memset(cuckoo, 0, sizeof(cuckoo));
  std::memset(cuckooMove, 0, sizeof(cuckooMove));
  int count = 0;
  for (Piece pc : Pieces)
      for (Square s1 = SQ_A1; s1 <= SQ_H8; ++s1)
          for (Square s2 = Square(s1 + 1); s2 <= SQ_H8; ++s2)
              if (PseudoAttacks[type_of(pc)][s1] & s2)
              {
                  Move move = make_move(s1, s2);
                  Key key = Zobrist::psq[pc][s1] ^ Zobrist::psq[pc][s2] ^ Zobrist::side;
                  int i = H1(key);
                  while (true)
                  {
                      std::swap(cuckoo[i], key);
                      std::swap(cuckooMove[i], move);
                      if (move == MOVE_NONE) // Arrived at empty slot?
                          break;
                      i = (i == H1(key)) ? H2(key) : H1(key); // Push victim to alternative slot
                  }
                  count++;
             }
  assert(count == 3668);
}


/// Position::set() initializes the position object with the given FEN string.
/// This function is not very robust - make sure that input FENs are correct,
/// this is assumed to be the responsibility of the GUI.

Position& Position::set(const string& fenStr, bool isChess960, StateInfo* si, Thread* th) {
/*
   A FEN string defines a particular position using only the ASCII character set.

   A FEN string contains six fields separated by a space. The fields are:

   1) Piece placement (from white's perspective). Each rank is described, starting
      with rank 8 and ending with rank 1. Within each rank, the contents of each
      square are described from file A through file H. Following the Standard
      Algebraic Notation (SAN), each piece is identified by a single letter taken
      from the standard English names. White pieces are designated using upper-case
      letters ("PNBRQK") whilst Black uses lowercase ("pnbrqk"). Blank squares are
      noted using digits 1 through 8 (the number of blank squares), and "/"
      separates ranks.

   2) Active color. "w" means white moves next, "b" means black.

   3) Castling availability. If neither side can castle, this is "-". Otherwise,
      this has one or more letters: "K" (White can castle kingside), "Q" (White
      can castle queenside), "k" (Black can castle kingside), and/or "q" (Black
      can castle queenside).

   4) En passant target square (in algebraic notation). If there's no en passant
      target square, this is "-". If a pawn has just made a 2-square move, this
      is the position "behind" the pawn. This is recorded only if there is a pawn
      in position to make an en passant capture, and if there really is a pawn
      that might have advanced two squares.

   5) Halfmove clock. This is the number of halfmoves since the last pawn advance
      or capture. This is used to determine if a draw can be claimed under the
      fifty-move rule.

   6) Fullmove number. The number of the full move. It starts at 1, and is
      incremented after Black's move.
*/

  unsigned char col, row, token;
  size_t idx;
  Square sq = SQ_A8;
  std::istringstream ss(fenStr);

  std::memset(this, 0, sizeof(Position));
  std::memset(si, 0, sizeof(StateInfo));
  std::fill_n(&pieceList[0][0], sizeof(pieceList) / sizeof(Square), SQ_NONE);
  st = si;

  ss >> std::noskipws;

  // 1. Piece placement
  while ((ss >> token) && !isspace(token))
  {
      if (isdigit(token))
          sq += (token - '0') * EAST; // Advance the given number of files

      else if (token == '/')
          sq += 2 * SOUTH;

      else if ((idx = PieceToChar.find(token)) != string::npos)
      {
          put_piece(Piece(idx), sq);
          ++sq;
      }
  }

  // 2. Active color
  ss >> token;
  sideToMove = (token == 'w' ? WHITE : BLACK);
  ss >> token;

  // 3. Castling availability. Compatible with 3 standards: Normal FEN standard,
  // Shredder-FEN that uses the letters of the columns on which the rooks began
  // the game instead of KQkq and also X-FEN standard that, in case of Chess960,
  // if an inner rook is associated with the castling right, the castling tag is
  // replaced by the file letter of the involved rook, as for the Shredder-FEN.
  while ((ss >> token) && !isspace(token))
  {
      Square rsq;
      Color c = islower(token) ? BLACK : WHITE;
      Piece rook = make_piece(c, ROOK);

      token = char(toupper(token));

      if (token == 'K')
          for (rsq = relative_square(c, SQ_H1); piece_on(rsq) != rook; --rsq) {}

      else if (token == 'Q')
          for (rsq = relative_square(c, SQ_A1); piece_on(rsq) != rook; ++rsq) {}

      else if (token >= 'A' && token <= 'H')
          rsq = make_square(File(token - 'A'), relative_rank(c, RANK_1));

      else
          continue;

      set_castling_right(c, rsq);
  }

  // 4. En passant square. Ignore if no pawn capture is possible
  if (   ((ss >> col) && (col >= 'a' && col <= 'h'))
      && ((ss >> row) && (row == '3' || row == '6')))
  {
      st->epSquare = make_square(File(col - 'a'), Rank(row - '1'));

      if (   !(attackers_to(st->epSquare) & pieces(sideToMove, PAWN))
          || !(pieces(~sideToMove, PAWN) & (st->epSquare + pawn_push(~sideToMove))))
          st->epSquare = SQ_NONE;
  }
  else
      st->epSquare = SQ_NONE;

  // 5-6. Halfmove clock and fullmove number
  ss >> std::skipws >> st->rule50 >> gamePly;

  // Convert from fullmove starting from 1 to gamePly starting from 0,
  // handle also common incorrect FEN with fullmove = 0.
  gamePly = std::max(2 * (gamePly - 1), 0) + (sideToMove == BLACK);

  chess960 = isChess960;
  thisThread = th;
  set_state(st);

  assert(pos_is_ok());

  return *this;
}


/// Position::set_castling_right() is a helper function used to set castling
/// rights given the corresponding color and the rook starting square.

void Position::set_castling_right(Color c, Square rfrom) {

  Square kfrom = square<KING>(c);
  CastlingRights cr = c & (kfrom < rfrom ? KING_SIDE: QUEEN_SIDE);

  st->castlingRights |= cr;
  castlingRightsMask[kfrom] |= cr;
  castlingRightsMask[rfrom] |= cr;
  castlingRookSquare[cr] = rfrom;

  Square kto = relative_square(c, cr & KING_SIDE ? SQ_G1 : SQ_C1);
  Square rto = relative_square(c, cr & KING_SIDE ? SQ_F1 : SQ_D1);

  castlingPath[cr] =   (between_bb(rfrom, rto) | between_bb(kfrom, kto) | rto | kto)
                    & ~(square_bb(kfrom) | rfrom);
}


/// Position::set_check_info() sets king attacks to detect if a move gives check

void Position::set_check_info(StateInfo* si) const {

  si->blockersForKing[WHITE] = slider_blockers(pieces(BLACK), square<KING>(WHITE), si->pinners[BLACK]);
  si->blockersForKing[BLACK] = slider_blockers(pieces(WHITE), square<KING>(BLACK), si->pinners[WHITE]);

  Square ksq = square<KING>(~sideToMove);

  si->checkSquares[PAWN]   = attacks_from<PAWN>(ksq, ~sideToMove);
  si->checkSquares[KNIGHT] = attacks_from<KNIGHT>(ksq);
  si->checkSquares[BISHOP] = attacks_from<BISHOP>(ksq);
  si->checkSquares[ROOK]   = attacks_from<ROOK>(ksq);
  si->checkSquares[QUEEN]  = si->checkSquares[BISHOP] | si->checkSquares[ROOK];
  si->checkSquares[KING]   = 0;
}


/// Position::set_state() computes the hash keys of the position, and other
/// data that once computed is updated incrementally as moves are made.
/// The function is only used when a new position is set up, and to verify
/// the correctness of the StateInfo data when running in debug mode.

void Position::set_state(StateInfo* si) const {

  si->key = si->materialKey = 0;
  si->pawnKey = Zobrist::noPawns;
  si->nonPawnMaterial[WHITE] = si->nonPawnMaterial[BLACK] = Value2(VALUE_ZERO);
  si->checkersBB = attackers_to(square<KING>(sideToMove)) & pieces(~sideToMove);

  set_check_info(si);

  for (Bitboard b = pieces(); b; )
  {
      Square s = pop_lsb(&b);
      Piece pc = piece_on(s);
      si->key ^= Zobrist::psq[pc][s];

      if (type_of(pc) == PAWN)
          si->pawnKey ^= Zobrist::psq[pc][s];

      else if (type_of(pc) != KING)
          si->nonPawnMaterial[color_of(pc)] = Value2(si->nonPawnMaterial[color_of(pc)] + PieceValue[MG][pc]);
  }

  if (si->epSquare != SQ_NONE)
      si->key ^= Zobrist::enpassant[file_of(si->epSquare)];

  if (sideToMove == BLACK)
      si->key ^= Zobrist::side;

  si->key ^= Zobrist::castling[si->castlingRights];

  for (Piece pc : Pieces)
      for (int cnt = 0; cnt < pieceCount[pc]; ++cnt)
          si->materialKey ^= Zobrist::psq[pc][cnt];
}


/// Position::set() is an overload to initialize the position object with
/// the given endgame code string like "KBPKN". It is mainly a helper to
/// get the material key out of an endgame code.

Position& Position::set(const string& code, Color c, StateInfo* si) {

  assert(code.length() > 0 && code.length() < 8);
  assert(code[0] == 'K');

  string sides[] = { code.substr(code.find('K', 1)),      // Weak
                     code.substr(0, code.find('K', 1)) }; // Strong

  std::transform(sides[c].begin(), sides[c].end(), sides[c].begin(), tolower);

  string fenStr = "8/" + sides[0] + char(8 - sides[0].length() + '0') + "/8/8/8/8/"
                       + sides[1] + char(8 - sides[1].length() + '0') + "/8 w - - 0 10";

  return set(fenStr, false, si, nullptr);
}


/// Position::fen() returns a FEN representation of the position. In case of
/// Chess960 the Shredder-FEN notation is used. This is mainly a debugging function.

const string Position::fen() const {

  int emptyCnt;
  std::ostringstream ss;

  for (Rank r = RANK_8; r >= RANK_1; --r)
  {
      for (File f = FILE_A; f <= FILE_H; ++f)
      {
          for (emptyCnt = 0; f <= FILE_H && empty(make_square(f, r)); ++f)
              ++emptyCnt;

          if (emptyCnt)
              ss << emptyCnt;

          if (f <= FILE_H)
              ss << PieceToChar[piece_on(make_square(f, r))];
      }

      if (r > RANK_1)
          ss << '/';
  }

  ss << (sideToMove == WHITE ? " w " : " b ");

  if (can_castle(WHITE_OO))
      ss << (chess960 ? char('A' + file_of(castling_rook_square(WHITE_OO ))) : 'K');

  if (can_castle(WHITE_OOO))
      ss << (chess960 ? char('A' + file_of(castling_rook_square(WHITE_OOO))) : 'Q');

  if (can_castle(BLACK_OO))
      ss << (chess960 ? char('a' + file_of(castling_rook_square(BLACK_OO ))) : 'k');

  if (can_castle(BLACK_OOO))
      ss << (chess960 ? char('a' + file_of(castling_rook_square(BLACK_OOO))) : 'q');

  if (!can_castle(ANY_CASTLING))
      ss << '-';

  ss << (ep_square() == SQ_NONE ? " - " : " " + UCI::square(ep_square()) + " ")
     << st->rule50 << " " << 1 + (gamePly - (sideToMove == BLACK)) / 2;

  return ss.str();
}


/// Position::slider_blockers() returns a bitboard of all the pieces (both colors)
/// that are blocking attacks on the square 's' from 'sliders'. A piece blocks a
/// slider if removing that piece from the board would result in a position where
/// square 's' is attacked. For example, a king-attack blocking piece can be either
/// a pinned or a discovered check piece, according if its color is the opposite
/// or the same of the color of the slider.

Bitboard Position::slider_blockers(Bitboard sliders, Square s, Bitboard& pinners) const {

  Bitboard blockers = 0;
  pinners = 0;

  // Snipers are sliders that attack 's' when a piece and other snipers are removed
  Bitboard snipers = (  (PseudoAttacks[  ROOK][s] & pieces(QUEEN, ROOK))
                      | (PseudoAttacks[BISHOP][s] & pieces(QUEEN, BISHOP))) & sliders;
  Bitboard occupancy = pieces() ^ snipers;

  while (snipers)
  {
    Square sniperSq = pop_lsb(&snipers);
    Bitboard b = between_bb(s, sniperSq) & occupancy;

    if (b && !more_than_one(b))
    {
        blockers |= b;
        if (b & pieces(color_of(piece_on(s))))
            pinners |= sniperSq;
    }
  }
  return blockers;
}


/// Position::attackers_to() computes a bitboard of all pieces which attack a
/// given square. Slider attacks use the occupied bitboard to indicate occupancy.

Bitboard Position::attackers_to(Square s, Bitboard occupied) const {

  return  (attacks_from<PAWN>(s, BLACK)    & pieces(WHITE, PAWN))
        | (attacks_from<PAWN>(s, WHITE)    & pieces(BLACK, PAWN))
        | (attacks_from<KNIGHT>(s)         & pieces(KNIGHT))
        | (attacks_bb<  ROOK>(s, occupied) & pieces(  ROOK, QUEEN))
        | (attacks_bb<BISHOP>(s, occupied) & pieces(BISHOP, QUEEN))
        | (attacks_from<KING>(s)           & pieces(KING));
}


/// Position::legal() tests whether a pseudo-legal move is legal

bool Position::legal(Move m) const {

  assert(is_ok(m));

  Color us = sideToMove;
  Square from = from_sq(m);
  Square to = to_sq(m);

  assert(color_of(moved_piece(m)) == us);
  assert(piece_on(square<KING>(us)) == make_piece(us, KING));

  // En passant captures are a tricky special case. Because they are rather
  // uncommon, we do it simply by testing whether the king is attacked after
  // the move is made.
  if (type_of(m) == ENPASSANT)
  {
      Square ksq = square<KING>(us);
      Square capsq = to - pawn_push(us);
      Bitboard occupied = (pieces() ^ from ^ capsq) | to;

      assert(to == ep_square());
      assert(moved_piece(m) == make_piece(us, PAWN));
      assert(piece_on(capsq) == make_piece(~us, PAWN));
      assert(piece_on(to) == NO_PIECE);

      return   !(attacks_bb<  ROOK>(ksq, occupied) & pieces(~us, QUEEN, ROOK))
            && !(attacks_bb<BISHOP>(ksq, occupied) & pieces(~us, QUEEN, BISHOP));
  }

  // Castling moves generation does not check if the castling path is clear of
  // enemy attacks, it is delayed at a later time: now!
  if (type_of(m) == CASTLING)
  {
      // After castling, the rook and king final positions are the same in
      // Chess960 as they would be in standard chess.
      to = relative_square(us, to > from ? SQ_G1 : SQ_C1);
      Direction step = to > from ? WEST : EAST;

      for (Square s = to; s != from; s += step)
          if (attackers_to(s) & pieces(~us))
              return false;

      // In case of Chess960, verify that when moving the castling rook we do
      // not discover some hidden checker.
      // For instance an enemy queen in SQ_A1 when castling rook is in SQ_B1.
      return   !chess960
            || !(attacks_bb<ROOK>(to, pieces() ^ to_sq(m)) & pieces(~us, ROOK, QUEEN));
  }

  // If the moving piece is a king, check whether the destination square is
  // attacked by the opponent.
  if (type_of(piece_on(from)) == KING)
      return !(attackers_to(to) & pieces(~us));

  // A non-king move is legal if and only if it is not pinned or it
  // is moving along the ray towards or away from the king.
  return   !(blockers_for_king(us) & from)
        ||  aligned(from, to, square<KING>(us));
}


/// Position::pseudo_legal() takes a random move and tests whether the move is
/// pseudo legal. It is used to validate moves from TT that can be corrupted
/// due to SMP concurrent access or hash position key aliasing.

bool Position::pseudo_legal(const Move m) const {

  Color us = sideToMove;
  Square from = from_sq(m);
  Square to = to_sq(m);
  Piece pc = moved_piece(m);

  // Use a slower but simpler function for uncommon cases
  if (type_of(m) != NORMAL)
      return MoveList<LEGAL>(*this).contains(m);

  // Is not a promotion, so promotion piece must be empty
  if (promotion_type(m) - KNIGHT != NO_PIECE_TYPE)
      return false;

  // If the 'from' square is not occupied by a piece belonging to the side to
  // move, the move is obviously not legal.
  if (pc == NO_PIECE || color_of(pc) != us)
      return false;

  // The destination square cannot be occupied by a friendly piece
  if (pieces(us) & to)
      return false;

  // Handle the special case of a pawn move
  if (type_of(pc) == PAWN)
  {
      // We have already handled promotion moves, so destination
      // cannot be on the 8th/1st rank.
      if ((Rank8BB | Rank1BB) & to)
          return false;

      if (   !(attacks_from<PAWN>(from, us) & pieces(~us) & to) // Not a capture
          && !((from + pawn_push(us) == to) && empty(to))       // Not a single push
          && !(   (from + 2 * pawn_push(us) == to)              // Not a double push
               && (rank_of(from) == relative_rank(us, RANK_2))
               && empty(to)
               && empty(to - pawn_push(us))))
          return false;
  }
  else if (!(attacks_from(type_of(pc), from) & to))
      return false;

  // Evasions generator already takes care to avoid some kind of illegal moves
  // and legal() relies on this. We therefore have to take care that the same
  // kind of moves are filtered out here.
  if (checkers())
  {
      if (type_of(pc) != KING)
      {
          // Double check? In this case a king move is required
          if (more_than_one(checkers()))
              return false;

          // Our move must be a blocking evasion or a capture of the checking piece
          if (!((between_bb(lsb(checkers()), square<KING>(us)) | checkers()) & to))
              return false;
      }
      // In case of king moves under check we have to remove king so as to catch
      // invalid moves like b1a1 when opposite queen is on c1.
      else if (attackers_to(to, pieces() ^ from) & pieces(~us))
          return false;
  }

  return true;
}


/// Position::gives_check() tests whether a pseudo-legal move gives a check

bool Position::gives_check(Move m) const {

  assert(is_ok(m));
  assert(color_of(moved_piece(m)) == sideToMove);

  Square from = from_sq(m);
  Square to = to_sq(m);

  // Is there a direct check?
  if (st->checkSquares[type_of(piece_on(from))] & to)
      return true;

  // Is there a discovered check?
  if (   (st->blockersForKing[~sideToMove] & from)
      && !aligned(from, to, square<KING>(~sideToMove)))
      return true;

  switch (type_of(m))
  {
  case NORMAL:
      return false;

  case PROMOTION:
      return attacks_bb(promotion_type(m), to, pieces() ^ from) & square<KING>(~sideToMove);

  // En passant capture with check? We have already handled the case
  // of direct checks and ordinary discovered check, so the only case we
  // need to handle is the unusual case of a discovered check through
  // the captured pawn.
  case ENPASSANT:
  {
      Square capsq = make_square(file_of(to), rank_of(from));
      Bitboard b = (pieces() ^ from ^ capsq) | to;

      return  (attacks_bb<  ROOK>(square<KING>(~sideToMove), b) & pieces(sideToMove, QUEEN, ROOK))
            | (attacks_bb<BISHOP>(square<KING>(~sideToMove), b) & pieces(sideToMove, QUEEN, BISHOP));
  }
  case CASTLING:
  {
      Square kfrom = from;
      Square rfrom = to; // Castling is encoded as 'King captures the rook'
      Square kto = relative_square(sideToMove, rfrom > kfrom ? SQ_G1 : SQ_C1);
      Square rto = relative_square(sideToMove, rfrom > kfrom ? SQ_F1 : SQ_D1);

      return   (PseudoAttacks[ROOK][rto] & square<KING>(~sideToMove))
            && (attacks_bb<ROOK>(rto, (pieces() ^ kfrom ^ rfrom) | rto | kto) & square<KING>(~sideToMove));
  }
  default:
      assert(false);
      return false;
  }
}


/// Position::do_move() makes a move, and saves all information necessary
/// to a StateInfo object. The move is assumed to be legal. Pseudo-legal
/// moves should be filtered out before this function is called.

void Position::do_move(Move m, StateInfo& newSt, bool givesCheck) {

  assert(is_ok(m));
  assert(&newSt != st);

  thisThread->nodes.fetch_add(1, std::memory_order_relaxed);
  Key k = st->key ^ Zobrist::side;

  // Copy some fields of the old state to our new StateInfo object except the
  // ones which are going to be recalculated from scratch anyway and then switch
  // our state pointer to point to the new (ready to be updated) state.
  std::memcpy(&newSt, st, offsetof(StateInfo, key));
  newSt.previous = st;
  st = &newSt;

  // Increment ply counters. In particular, rule50 will be reset to zero later on
  // in case of a capture or a pawn move.
  ++gamePly;
  ++st->rule50;
  ++st->pliesFromNull;

  Color us = sideToMove;
  Color them = ~us;
  Square from = from_sq(m);
  Square to = to_sq(m);
  Piece pc = piece_on(from);
  Piece captured = type_of(m) == ENPASSANT ? make_piece(them, PAWN) : piece_on(to);

  assert(color_of(pc) == us);
  assert(captured == NO_PIECE || color_of(captured) == (type_of(m) != CASTLING ? them : us));
  assert(type_of(captured) != KING);

  if (type_of(m) == CASTLING)
  {
      assert(pc == make_piece(us, KING));
      assert(captured == make_piece(us, ROOK));

      Square rfrom, rto;
      do_castling<true>(us, from, to, rfrom, rto);

      k ^= Zobrist::psq[captured][rfrom] ^ Zobrist::psq[captured][rto];
      captured = NO_PIECE;
  }

  if (captured)
  {
      Square capsq = to;

      // If the captured piece is a pawn, update pawn hash key, otherwise
      // update non-pawn material.
      if (type_of(captured) == PAWN)
      {
          if (type_of(m) == ENPASSANT)
          {
              capsq -= pawn_push(us);

              assert(pc == make_piece(us, PAWN));
              assert(to == st->epSquare);
              assert(relative_rank(us, to) == RANK_6);
              assert(piece_on(to) == NO_PIECE);
              assert(piece_on(capsq) == make_piece(them, PAWN));
          }

          st->pawnKey ^= Zobrist::psq[captured][capsq];
      }
      else
          st->nonPawnMaterial[them] = Value2(st->nonPawnMaterial[them] - PieceValue[MG][captured]);

      // Update board and piece lists
      remove_piece(capsq);

      if (type_of(m) == ENPASSANT)
          board[capsq] = NO_PIECE;

      // Update material hash key and prefetch access to materialTable
      k ^= Zobrist::psq[captured][capsq];
      st->materialKey ^= Zobrist::psq[captured][pieceCount[captured]];
      prefetch(thisThread->materialTable[st->materialKey]);

      // Reset rule 50 counter
      st->rule50 = 0;
  }

  // Update hash key
  k ^= Zobrist::psq[pc][from] ^ Zobrist::psq[pc][to];

  // Reset en passant square
  if (st->epSquare != SQ_NONE)
  {
      k ^= Zobrist::enpassant[file_of(st->epSquare)];
      st->epSquare = SQ_NONE;
  }

  // Update castling rights if needed
  if (st->castlingRights && (castlingRightsMask[from] | castlingRightsMask[to]))
  {
      int cr = castlingRightsMask[from] | castlingRightsMask[to];
      k ^= Zobrist::castling[st->castlingRights & cr];
      st->castlingRights &= ~cr;
  }

  // Move the piece. The tricky Chess960 castling is handled earlier
  if (type_of(m) != CASTLING)
      move_piece(from, to);

  // If the moving piece is a pawn do some special extra work
  if (type_of(pc) == PAWN)
  {
      // Set en-passant square if the moved pawn can be captured
      if (   (int(to) ^ int(from)) == 16
          && (attacks_from<PAWN>(to - pawn_push(us), us) & pieces(them, PAWN)))
      {
          st->epSquare = to - pawn_push(us);
          k ^= Zobrist::enpassant[file_of(st->epSquare)];
      }

      else if (type_of(m) == PROMOTION)
      {
          Piece promotion = make_piece(us, promotion_type(m));

          assert(relative_rank(us, to) == RANK_8);
          assert(type_of(promotion) >= KNIGHT && type_of(promotion) <= QUEEN);

          remove_piece(to);
          put_piece(promotion, to);

          // Update hash keys
          k ^= Zobrist::psq[pc][to] ^ Zobrist::psq[promotion][to];
          st->pawnKey ^= Zobrist::psq[pc][to];
          st->materialKey ^=  Zobrist::psq[promotion][pieceCount[promotion]-1]
                            ^ Zobrist::psq[pc][pieceCount[pc]];

          // Update material
          st->nonPawnMaterial[us] = Value2(st->nonPawnMaterial[us] + PieceValue[MG][promotion]);
      }

      // Update pawn hash key
      st->pawnKey ^= Zobrist::psq[pc][from] ^ Zobrist::psq[pc][to];

      // Reset rule 50 draw counter
      st->rule50 = 0;
  }

  // Set capture piece
  st->capturedPiece = captured;

  // Update the key with the final value
  st->key = k;

  // Calculate checkers bitboard (if move gives check)
  st->checkersBB = givesCheck ? attackers_to(square<KING>(them)) & pieces(us) : 0;

  sideToMove = ~sideToMove;

  // Update king attacks used for fast check detection
  set_check_info(st);

  // Calculate the repetition info. It is the ply distance from the previous
  // occurrence of the same position, negative in the 3-fold case, or zero
  // if the position was not repeated.
  st->repetition = 0;
  int end = std::min(st->rule50, st->pliesFromNull);
  if (end >= 4)
  {
      StateInfo* stp = st->previous->previous;
      for (int i = 4; i <= end; i += 2)
      {
          stp = stp->previous->previous;
          if (stp->key == st->key)
          {
              st->repetition = stp->repetition ? -i : i;
              break;
          }
      }
  }

  assert(pos_is_ok());
}


/// Position::undo_move() unmakes a move. When it returns, the position should
/// be restored to exactly the same state as before the move was made.

void Position::undo_move(Move m) {

  assert(is_ok(m));

  sideToMove = ~sideToMove;

  Color us = sideToMove;
  Square from = from_sq(m);
  Square to = to_sq(m);
  Piece pc = piece_on(to);

  assert(empty(from) || type_of(m) == CASTLING);
  assert(type_of(st->capturedPiece) != KING);

  if (type_of(m) == PROMOTION)
  {
      assert(relative_rank(us, to) == RANK_8);
      assert(type_of(pc) == promotion_type(m));
      assert(type_of(pc) >= KNIGHT && type_of(pc) <= QUEEN);

      remove_piece(to);
      pc = make_piece(us, PAWN);
      put_piece(pc, to);
  }

  if (type_of(m) == CASTLING)
  {
      Square rfrom, rto;
      do_castling<false>(us, from, to, rfrom, rto);
  }
  else
  {
      move_piece(to, from); // Put the piece back at the source square

      if (st->capturedPiece)
      {
          Square capsq = to;

          if (type_of(m) == ENPASSANT)
          {
              capsq -= pawn_push(us);

              assert(type_of(pc) == PAWN);
              assert(to == st->previous->epSquare);
              assert(relative_rank(us, to) == RANK_6);
              assert(piece_on(capsq) == NO_PIECE);
              assert(st->capturedPiece == make_piece(~us, PAWN));
          }

          put_piece(st->capturedPiece, capsq); // Restore the captured piece
      }
  }

  // Finally point our state pointer back to the previous state
  st = st->previous;
  --gamePly;

  assert(pos_is_ok());
}


/// Position::do_castling() is a helper used to do/undo a castling move. This
/// is a bit tricky in Chess960 where from/to squares can overlap.
template<bool Do>
void Position::do_castling(Color us, Square from, Square& to, Square& rfrom, Square& rto) {

  bool kingSide = to > from;
  rfrom = to; // Castling is encoded as "king captures friendly rook"
  rto = relative_square(us, kingSide ? SQ_F1 : SQ_D1);
  to = relative_square(us, kingSide ? SQ_G1 : SQ_C1);

  // Remove both pieces first since squares could overlap in Chess960
  remove_piece(Do ? from : to);
  remove_piece(Do ? rfrom : rto);
  board[Do ? from : to] = board[Do ? rfrom : rto] = NO_PIECE; // Since remove_piece doesn't do this for us
  put_piece(make_piece(us, KING), Do ? to : from);
  put_piece(make_piece(us, ROOK), Do ? rto : rfrom);
}


/// Position::do(undo)_null_move() is used to do(undo) a "null move": it flips
/// the side to move without executing any move on the board.

void Position::do_null_move(StateInfo& newSt) {

  assert(!checkers());
  assert(&newSt != st);

  std::memcpy(&newSt, st, sizeof(StateInfo));
  newSt.previous = st;
  st = &newSt;

  if (st->epSquare != SQ_NONE)
  {
      st->key ^= Zobrist::enpassant[file_of(st->epSquare)];
      st->epSquare = SQ_NONE;
  }

  st->key ^= Zobrist::side;
  prefetch(TT.first_entry(st->key));

  ++st->rule50;
  st->pliesFromNull = 0;

  sideToMove = ~sideToMove;

  set_check_info(st);

  st->repetition = 0;

  assert(pos_is_ok());
}

void Position::undo_null_move() {

  assert(!checkers());

  st = st->previous;
  sideToMove = ~sideToMove;
}


/// Position::key_after() computes the new hash key after the given move. Needed
/// for speculative prefetch. It doesn't recognize special moves like castling,
/// en-passant and promotions.

Key Position::key_after(Move m) const {

  Square from = from_sq(m);
  Square to = to_sq(m);
  Piece pc = piece_on(from);
  Piece captured = piece_on(to);
  Key k = st->key ^ Zobrist::side;

  if (captured)
      k ^= Zobrist::psq[captured][to];

  return k ^ Zobrist::psq[pc][to] ^ Zobrist::psq[pc][from];
}


/// Position::see_ge (Static Exchange Evaluation Greater or Equal) tests if the
/// SEE value of move is greater or equal to the given threshold. We'll use an
/// algorithm similar to alpha-beta pruning with a null window.

bool Position::see_ge(Move m, Value2 threshold) const {

  assert(is_ok(m));

  // Only deal with normal moves, assume others pass a simple see
  if (type_of(m) != NORMAL)
      return VALUE_ZERO >= threshold;

  Square from = from_sq(m), to = to_sq(m);
<<<<<<< HEAD
  PieceType nextVictim = type_of(piece_on(from));
  Color us = color_of(piece_on(from));
  Color stm = ~us; // First consider opponent's move
  Value2 balance;   // Values of the pieces taken by us minus opponent's ones

  // The opponent may be able to recapture so this is the best result
  // we can hope for.
  balance = Value2(PieceValue[MG][piece_on(to)] - threshold);
=======
>>>>>>> 01b6088a

  int swap = PieceValue[MG][piece_on(to)] - threshold;
  if (swap < 0)
      return false;

<<<<<<< HEAD
  // Now assume the worst possible result: that the opponent can
  // capture our piece for free.
  balance = Value2(balance - PieceValue[MG][nextVictim]);

  // If it is enough (like in PxQ) then return immediately. Note that
  // in case nextVictim == KING we always return here, this is ok
  // if the given move is legal.
  if (balance >= VALUE_ZERO)
=======
  swap = PieceValue[MG][piece_on(from)] - swap;
  if (swap <= 0)
>>>>>>> 01b6088a
      return true;

  Bitboard occupied = pieces() ^ from ^ to;
  Color stm = color_of(piece_on(from));
  Bitboard attackers = attackers_to(to, occupied);
  Bitboard stmAttackers, bb;
  int res = 1;

  while (true)
  {
      stm = ~stm;
      attackers &= occupied;

      // If stm has no more attackers then give up: stm loses
      if (!(stmAttackers = attackers & pieces(stm)))
          break;

      // Don't allow pinned pieces to attack (except the king) as long as
      // there are pinners on their original square.
      if (st->pinners[~stm] & occupied)
          stmAttackers &= ~st->blockersForKing[stm];

      if (!stmAttackers)
          break;

      res ^= 1;

      // Locate and remove the next least valuable attacker, and add to
      // the bitboard 'attackers' any X-ray attackers behind it.
      if ((bb = stmAttackers & pieces(PAWN)))
      {
          if ((swap = PawnValueMg - swap) < res)
              break;

          occupied ^= lsb(bb);
          attackers |= attacks_bb<BISHOP>(to, occupied) & pieces(BISHOP, QUEEN);
      }

      else if ((bb = stmAttackers & pieces(KNIGHT)))
      {
          if ((swap = KnightValueMg - swap) < res)
              break;

<<<<<<< HEAD
      balance = Value2(-balance - 1 - PieceValue[MG][nextVictim]);
=======
          occupied ^= lsb(bb);
      }
>>>>>>> 01b6088a

      else if ((bb = stmAttackers & pieces(BISHOP)))
      {
          if ((swap = BishopValueMg - swap) < res)
              break;

          occupied ^= lsb(bb);
          attackers |= attacks_bb<BISHOP>(to, occupied) & pieces(BISHOP, QUEEN);
      }

      else if ((bb = stmAttackers & pieces(ROOK)))
      {
          if ((swap = RookValueMg - swap) < res)
              break;

          occupied ^= lsb(bb);
          attackers |= attacks_bb<ROOK>(to, occupied) & pieces(ROOK, QUEEN);
      }

      else if ((bb = stmAttackers & pieces(QUEEN)))
      {
          if ((swap = QueenValueMg - swap) < res)
              break;

          occupied ^= lsb(bb);
          attackers |=  (attacks_bb<BISHOP>(to, occupied) & pieces(BISHOP, QUEEN))
                      | (attacks_bb<ROOK  >(to, occupied) & pieces(ROOK  , QUEEN));
      }

      else // KING
           // If we "capture" with the king but opponent still has attackers,
           // reverse the result.
          return (attackers & ~pieces(stm)) ? res ^ 1 : res;
  }

  return bool(res);
}

/// Position::is_draw() tests whether the position is drawn by 50-move rule
/// or by repetition. It does not detect stalemates.

bool Position::is_draw(int ply) const {

  if (st->rule50 > 99 && (!checkers() || MoveList<LEGAL>(*this).size()))
      return true;

  // Return a draw score if a position repeats once earlier but strictly
  // after the root, or repeats twice before or at the root.
  if (st->repetition && st->repetition < ply)
      return true;

  return false;
}


// Position::has_repeated() tests whether there has been at least one repetition
// of positions since the last capture or pawn move.

bool Position::has_repeated() const {

    StateInfo* stc = st;
    int end = std::min(st->rule50, st->pliesFromNull);
    while (end-- >= 4)
    {
        if (stc->repetition)
            return true;

        stc = stc->previous;
    }
    return false;
}


/// Position::has_game_cycle() tests if the position has a move which draws by repetition,
/// or an earlier position has a move that directly reaches the current position.

bool Position::has_game_cycle(int ply) const {

  int j;

  int end = std::min(st->rule50, st->pliesFromNull);

  if (end < 3)
    return false;

  Key originalKey = st->key;
  StateInfo* stp = st->previous;

  for (int i = 3; i <= end; i += 2)
  {
      stp = stp->previous->previous;

      Key moveKey = originalKey ^ stp->key;
      if (   (j = H1(moveKey), cuckoo[j] == moveKey)
          || (j = H2(moveKey), cuckoo[j] == moveKey))
      {
          Move move = cuckooMove[j];
          Square s1 = from_sq(move);
          Square s2 = to_sq(move);

          if (!(between_bb(s1, s2) & pieces()))
          {
              if (ply > i)
                  return true;

              // For nodes before or at the root, check that the move is a
              // repetition rather than a move to the current position.
              // In the cuckoo table, both moves Rc1c5 and Rc5c1 are stored in
              // the same location, so we have to select which square to check.
              if (color_of(piece_on(empty(s1) ? s2 : s1)) != side_to_move())
                  continue;

              // For repetitions before or at the root, require one more
              if (stp->repetition)
                  return true;
          }
      }
  }
  return false;
}


/// Position::flip() flips position with the white and black sides reversed. This
/// is only useful for debugging e.g. for finding evaluation symmetry bugs.

void Position::flip() {

  string f, token;
  std::stringstream ss(fen());

  for (Rank r = RANK_8; r >= RANK_1; --r) // Piece placement
  {
      std::getline(ss, token, r > RANK_1 ? '/' : ' ');
      f.insert(0, token + (f.empty() ? " " : "/"));
  }

  ss >> token; // Active color
  f += (token == "w" ? "B " : "W "); // Will be lowercased later

  ss >> token; // Castling availability
  f += token + " ";

  std::transform(f.begin(), f.end(), f.begin(),
                 [](char c) { return char(islower(c) ? toupper(c) : tolower(c)); });

  ss >> token; // En passant square
  f += (token == "-" ? token : token.replace(1, 1, token[1] == '3' ? "6" : "3"));

  std::getline(ss, token); // Half and full moves
  f += token;

  set(f, is_chess960(), st, this_thread());

  assert(pos_is_ok());
}


/// Position::pos_is_ok() performs some consistency checks for the
/// position object and raises an asserts if something wrong is detected.
/// This is meant to be helpful when debugging.

bool Position::pos_is_ok() const {

  constexpr bool Fast = true; // Quick (default) or full check?

  if (   (sideToMove != WHITE && sideToMove != BLACK)
      || piece_on(square<KING>(WHITE)) != W_KING
      || piece_on(square<KING>(BLACK)) != B_KING
      || (   ep_square() != SQ_NONE
          && relative_rank(sideToMove, ep_square()) != RANK_6))
      assert(0 && "pos_is_ok: Default");

  if (Fast)
      return true;

  if (   pieceCount[W_KING] != 1
      || pieceCount[B_KING] != 1
      || attackers_to(square<KING>(~sideToMove)) & pieces(sideToMove))
      assert(0 && "pos_is_ok: Kings");

  if (   (pieces(PAWN) & (Rank1BB | Rank8BB))
      || pieceCount[W_PAWN] > 8
      || pieceCount[B_PAWN] > 8)
      assert(0 && "pos_is_ok: Pawns");

  if (   (pieces(WHITE) & pieces(BLACK))
      || (pieces(WHITE) | pieces(BLACK)) != pieces()
      || popcount(pieces(WHITE)) > 16
      || popcount(pieces(BLACK)) > 16)
      assert(0 && "pos_is_ok: Bitboards");

  for (PieceType p1 = PAWN; p1 <= KING; ++p1)
      for (PieceType p2 = PAWN; p2 <= KING; ++p2)
          if (p1 != p2 && (pieces(p1) & pieces(p2)))
              assert(0 && "pos_is_ok: Bitboards");

  StateInfo si = *st;
  set_state(&si);
  if (std::memcmp(&si, st, sizeof(StateInfo)))
      assert(0 && "pos_is_ok: State");

  for (Piece pc : Pieces)
  {
      if (   pieceCount[pc] != popcount(pieces(color_of(pc), type_of(pc)))
          || pieceCount[pc] != std::count(board, board + SQUARE_NB, pc))
          assert(0 && "pos_is_ok: Pieces");

      for (int i = 0; i < pieceCount[pc]; ++i)
          if (board[pieceList[pc][i]] != pc || index[pieceList[pc][i]] != i)
              assert(0 && "pos_is_ok: Index");
  }

  for (Color c : { WHITE, BLACK })
      for (CastlingRights cr : {c & KING_SIDE, c & QUEEN_SIDE})
      {
          if (!can_castle(cr))
              continue;

          if (   piece_on(castlingRookSquare[cr]) != make_piece(c, ROOK)
              || castlingRightsMask[castlingRookSquare[cr]] != cr
              || (castlingRightsMask[square<KING>(c)] & cr) != cr)
              assert(0 && "pos_is_ok: Castling");
      }

  return true;
}<|MERGE_RESOLUTION|>--- conflicted
+++ resolved
@@ -1019,35 +1019,12 @@
       return VALUE_ZERO >= threshold;
 
   Square from = from_sq(m), to = to_sq(m);
-<<<<<<< HEAD
-  PieceType nextVictim = type_of(piece_on(from));
-  Color us = color_of(piece_on(from));
-  Color stm = ~us; // First consider opponent's move
-  Value2 balance;   // Values of the pieces taken by us minus opponent's ones
-
-  // The opponent may be able to recapture so this is the best result
-  // we can hope for.
-  balance = Value2(PieceValue[MG][piece_on(to)] - threshold);
-=======
->>>>>>> 01b6088a
-
   int swap = PieceValue[MG][piece_on(to)] - threshold;
   if (swap < 0)
       return false;
 
-<<<<<<< HEAD
-  // Now assume the worst possible result: that the opponent can
-  // capture our piece for free.
-  balance = Value2(balance - PieceValue[MG][nextVictim]);
-
-  // If it is enough (like in PxQ) then return immediately. Note that
-  // in case nextVictim == KING we always return here, this is ok
-  // if the given move is legal.
-  if (balance >= VALUE_ZERO)
-=======
   swap = PieceValue[MG][piece_on(from)] - swap;
   if (swap <= 0)
->>>>>>> 01b6088a
       return true;
 
   Bitboard occupied = pieces() ^ from ^ to;
@@ -1091,12 +1068,8 @@
           if ((swap = KnightValueMg - swap) < res)
               break;
 
-<<<<<<< HEAD
-      balance = Value2(-balance - 1 - PieceValue[MG][nextVictim]);
-=======
           occupied ^= lsb(bb);
       }
->>>>>>> 01b6088a
 
       else if ((bb = stmAttackers & pieces(BISHOP)))
       {
