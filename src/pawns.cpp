--- conflicted
+++ resolved
@@ -253,12 +253,11 @@
   // In endgame we like to bring our king near our closest pawn
   int minPawnDist = 6;
 
-<<<<<<< HEAD
   Bitboard ourPawns = pos.pieces(Us, PAWN);
 
   if (ourPawns)
   {
-      if (ourPawns & PseudoAttacks[KING][ksq])
+      if (ourPawns & attacks_bb<KING>(ksq))
           minPawnDist = 1;
       else while (ourPawns)
           minPawnDist = std::min(minPawnDist, distance(ksq, pop_lsb(&ourPawns)));
@@ -269,14 +268,8 @@
   {
       Square pawn = frontmost_sq(Them, pos.pieces(Them, PAWN));
       Square queeningSq = make_square(file_of(pawn), relative_rank(Them, RANK_8));
-      minPawnDist = distance(ksq, queeningSq);
-  }
-=======
-  if (pawns & attacks_bb<KING>(ksq))
-      minPawnDist = 1;
-  else while (pawns)
-      minPawnDist = std::min(minPawnDist, distance(ksq, pop_lsb(&pawns)));
->>>>>>> bc3c2154
+      minPawnDist = distance(ksq, queeningSq) / 2;
+  }
 
   return shelter - make_score(0, 16 * minPawnDist);
 }
