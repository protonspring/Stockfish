--- conflicted
+++ resolved
@@ -98,15 +98,9 @@
         // Flag the pawn
         opposed    = theirPawns & forward_file_bb(Us, s);
         stoppers   = theirPawns & passed_pawn_span(Us, s);
-<<<<<<< HEAD
-        lever      = theirPawns & pos.attacks_from<PAWN>(     s, Us);
-        leverPush  = theirPawns & pos.attacks_from<PAWN>(s + Up, Us);
-        doubled    = ourPawns   & (s - Up);
-=======
-        lever      = theirPawns & PawnAttacks[Us][s];
-        leverPush  = theirPawns & PawnAttacks[Us][s + Up(Us)];
+        lever      = theirPawns & pos.attacks_from<PAWN>(         s, Us);
+        leverPush  = theirPawns & pos.attacks_from<PAWN>(s + Up(Us), Us);
         doubled    = ourPawns   & (s - Up(Us));
->>>>>>> 8737db7d
         neighbours = ourPawns   & adjacent_files_bb(s);
         phalanx    = neighbours & rank_bb(s);
         support    = neighbours & rank_bb(s - Up(Us));
@@ -138,7 +132,7 @@
             int v =  Connected[r] * (phalanx ? 3 : 2) / (opposed ? 2 : 1)
                    + 17 * popcount(support);
 
-            score += make_score(v, v * (r - 2) / 4);
+            score += make_score(v, v - 15);
         }
 
         else if (!neighbours)
