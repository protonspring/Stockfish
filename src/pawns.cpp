/*
  Stockfish, a UCI chess playing engine derived from Glaurung 2.1
  Copyright (C) 2004-2008 Tord Romstad (Glaurung author)
  Copyright (C) 2008-2015 Marco Costalba, Joona Kiiski, Tord Romstad
  Copyright (C) 2015-2018 Marco Costalba, Joona Kiiski, Gary Linscott, Tord Romstad

  Stockfish is free software: you can redistribute it and/or modify
  it under the terms of the GNU General Public License as published by
  the Free Software Foundation, either version 3 of the License, or
  (at your option) any later version.

  Stockfish is distributed in the hope that it will be useful,
  but WITHOUT ANY WARRANTY; without even the implied warranty of
  MERCHANTABILITY or FITNESS FOR A PARTICULAR PURPOSE.  See the
  GNU General Public License for more details.

  You should have received a copy of the GNU General Public License
  along with this program.  If not, see <http://www.gnu.org/licenses/>.
*/

#include <algorithm>
#include <cassert>

#include "bitboard.h"
#include "pawns.h"
#include "position.h"
#include "thread.h"

namespace {

  #define V Value
  #define S(mg, eg) make_score(mg, eg)

  // Isolated pawn penalty
  constexpr Score Isolated = S(13, 18);

  // Backward pawn penalty
  constexpr Score Backward = S(24, 12);

  // Connected pawn bonus by opposed, phalanx, #support and rank
  Score Connected[2][2][3][RANK_NB];

  // Doubled pawn penalty
  constexpr Score Doubled = S(18, 38);

  // Weakness of our pawn shelter in front of the king by [distance from edge][rank].
  // RANK_1 = 0 is used for files where we have no pawns or our pawn is behind our king.
<<<<<<< HEAD
  Value BaseSafety = Value(-72);
  Value NoPawnOnKingFile = Value(10);
  Value ShelterStrength[][int(FILE_NB) / 2][RANK_NB] = {
    { V( 12), V( 90), V( 99), V( 68), V( 27), V( 26), V(  9) },
    { V(  7), V(102), V( 77), V( 24), V( 23), V(  5), V( -3) },
    { V( 10), V(108), V( 45), V( 15), V( 51), V( 21), V( -5) },
    { V( 38), V(104), V( 58), V( 36), V( 27), V( 26), V( -2) }
=======
  constexpr Value BaseSafety = Value(-73);
  constexpr Value NoPawnOnKingFile[FILE_NB] = 
    { V(10), V(10), V(10), V(10), V(10), V(10), V(10), V(10) };

  constexpr Value ShelterStrength[int(FILE_NB) / 2][RANK_NB] = {
    { V( 13), V( 84), V( 99), V( 68), V( 26), V( 24), V(  9) },
    { V(  7), V( 96), V( 77), V( 25), V( 19), V(  5), V(  0) },
    { V( 10), V(110), V( 49), V( 13), V( 51), V( 18), V( -8) },
    { V( 37), V(104), V( 54), V( 39), V( 27), V( 25), V( -2) }
>>>>>>> 9838b37c
  };

  TUNE(BaseSafety,NoPawnOnKingFile,ShelterStrength);

  // Danger of enemy pawns moving toward our king by [type][distance from edge][rank].
  // For the unopposed and unblocked cases, RANK_1 = 0 is used when opponent has
  // no pawn on the given file, or their pawn is behind our king.
  constexpr Value StormDanger[][4][RANK_NB] = {
    { { V( 0),  V(-290), V(-274), V(57), V(41) },  // BlockedByKing
      { V( 0),  V(  60), V( 144), V(39), V(13) },
      { V( 0),  V(  65), V( 141), V(41), V(34) },
      { V( 0),  V(  53), V( 127), V(56), V(14) } },
    { { V( 4),  V(  73), V( 132), V(46), V(31) },  // Unopposed
      { V( 1),  V(  64), V( 143), V(26), V(13) },
      { V( 1),  V(  47), V( 110), V(44), V(24) },
      { V( 0),  V(  72), V( 127), V(50), V(31) } },
    { { V( 0),  V(   0), V(  19), V(23), V( 1) },  // BlockedByPawn
      { V( 0),  V(   0), V(  88), V(27), V( 2) },
      { V( 0),  V(   0), V( 101), V(16), V( 1) },
      { V( 0),  V(   0), V( 111), V(22), V(15) } },
    { { V(22),  V(  45), V( 104), V(62), V( 6) },  // Unblocked
      { V(31),  V(  30), V(  99), V(39), V(19) },
      { V(23),  V(  29), V(  96), V(41), V(15) },
      { V(21),  V(  23), V( 116), V(41), V(15) } }
  };

  #undef S
  #undef V

  template<Color Us>
  Score evaluate(const Position& pos, Pawns::Entry* e) {

    constexpr Color     Them = (Us == WHITE ? BLACK : WHITE);
    constexpr Direction Up   = (Us == WHITE ? NORTH : SOUTH);

    Bitboard b, neighbours, stoppers, doubled, supported, phalanx;
    Bitboard lever, leverPush;
    Square s;
    bool opposed, backward;
    Score score = SCORE_ZERO;
    const Square* pl = pos.squares<PAWN>(Us);

    Bitboard ourPawns   = pos.pieces(  Us, PAWN);
    Bitboard theirPawns = pos.pieces(Them, PAWN);

    e->passedPawns[Us] = e->pawnAttacksSpan[Us] = e->weakUnopposed[Us] = 0;
    e->semiopenFiles[Us] = 0xFF;
    e->kingSquares[Us]   = SQ_NONE;
    e->pawnAttacks[Us]   = pawn_attacks_bb<Us>(ourPawns);
    e->pawnsOnSquares[Us][BLACK] = popcount(ourPawns & DarkSquares);
    e->pawnsOnSquares[Us][WHITE] = pos.count<PAWN>(Us) - e->pawnsOnSquares[Us][BLACK];

    // Loop through all pawns of the current color and score each pawn
    while ((s = *pl++) != SQ_NONE)
    {
        assert(pos.piece_on(s) == make_piece(Us, PAWN));

        File f = file_of(s);

        e->semiopenFiles[Us]   &= ~(1 << f);
        e->pawnAttacksSpan[Us] |= pawn_attack_span(Us, s);

        // Flag the pawn
        opposed    = theirPawns & forward_file_bb(Us, s);
        stoppers   = theirPawns & passed_pawn_mask(Us, s);
        lever      = theirPawns & PawnAttacks[Us][s];
        leverPush  = theirPawns & PawnAttacks[Us][s + Up];
        doubled    = ourPawns   & (s - Up);
        neighbours = ourPawns   & adjacent_files_bb(f);
        phalanx    = neighbours & rank_bb(s);
        supported  = neighbours & rank_bb(s - Up);

        // A pawn is backward when it is behind all pawns of the same color on the
        // adjacent files and cannot be safely advanced.
        if (!neighbours || lever || relative_rank(Us, s) >= RANK_5)
            backward = false;
        else
        {
            // Find the backmost rank with neighbours or stoppers
            b = rank_bb(backmost_sq(Us, neighbours | stoppers));

            // The pawn is backward when it cannot safely progress to that rank:
            // either there is a stopper in the way on this rank, or there is a
            // stopper on adjacent file which controls the way to that rank.
            backward = (b | shift<Up>(b & adjacent_files_bb(f))) & stoppers;

            assert(!(backward && (forward_ranks_bb(Them, s + Up) & neighbours)));
        }

        // Passed pawns will be properly scored in evaluation because we need
        // full attack info to evaluate them. Include also not passed pawns
        // which could become passed after one or two pawn pushes when are
        // not attacked more times than defended.
        if (   !(stoppers ^ lever ^ leverPush)
            && !(ourPawns & forward_file_bb(Us, s))
            && popcount(supported) >= popcount(lever) - 1
            && popcount(phalanx)   >= popcount(leverPush))
            e->passedPawns[Us] |= s;

        else if (   stoppers == SquareBB[s + Up]
                 && relative_rank(Us, s) >= RANK_5)
        {
            b = shift<Up>(supported) & ~theirPawns;
            while (b)
                if (!more_than_one(theirPawns & PawnAttacks[Us][pop_lsb(&b)]))
                    e->passedPawns[Us] |= s;
        }

        // Score this pawn
        if (supported | phalanx)
            score += Connected[opposed][bool(phalanx)][popcount(supported)][relative_rank(Us, s)];

        else if (!neighbours)
            score -= Isolated, e->weakUnopposed[Us] += !opposed;

        else if (backward)
            score -= Backward, e->weakUnopposed[Us] += !opposed;

        if (doubled && !supported)
            score -= Doubled;
    }

    return score;
  }

} // namespace

namespace Pawns {

/// Pawns::init() initializes some tables needed by evaluation. Instead of using
/// hard-coded tables, when makes sense, we prefer to calculate them with a formula
/// to reduce independent parameters and to allow easier tuning and better insight.

void init() {

  static constexpr int Seed[RANK_NB] = { 0, 13, 24, 18, 76, 100, 175, 330 };

  for (int opposed = 0; opposed <= 1; ++opposed)
      for (int phalanx = 0; phalanx <= 1; ++phalanx)
          for (int support = 0; support <= 2; ++support)
              for (Rank r = RANK_2; r < RANK_8; ++r)
  {
      int v = 17 * support;
      v += (Seed[r] + (phalanx ? (Seed[r + 1] - Seed[r]) / 2 : 0)) >> opposed;

      Connected[opposed][phalanx][support][r] = make_score(v, v * (r - 2) / 4);
  }
}


/// Pawns::probe() looks up the current position's pawns configuration in
/// the pawns hash table. It returns a pointer to the Entry if the position
/// is found. Otherwise a new Entry is computed and stored there, so we don't
/// have to recompute all when the same pawns configuration occurs again.

Entry* probe(const Position& pos) {

  Key key = pos.pawn_key();
  Entry* e = pos.this_thread()->pawnsTable[key];

  if (e->key == key)
      return e;

  e->key = key;
  e->scores[WHITE] = evaluate<WHITE>(pos, e);
  e->scores[BLACK] = evaluate<BLACK>(pos, e);
  e->openFiles = popcount(e->semiopenFiles[WHITE] & e->semiopenFiles[BLACK]);
  e->asymmetry = popcount(  (e->passedPawns[WHITE]   | e->passedPawns[BLACK])
                          | (e->semiopenFiles[WHITE] ^ e->semiopenFiles[BLACK]));

  return e;
}


/// Entry::shelter_storm() calculates shelter and storm penalties for the file
/// the king is on, as well as the two closest files.

template<Color Us>
Value Entry::shelter_storm(const Position& pos, Square ksq) {

  constexpr Color     Them = (Us == WHITE ? BLACK : WHITE);
  constexpr Direction Down = (Us == WHITE ? SOUTH : NORTH);

  enum { BlockedByKing, Unopposed, BlockedByPawn, Unblocked };

  Bitboard b = pos.pieces(PAWN) & (forward_ranks_bb(Us, ksq) | rank_bb(ksq));
  Bitboard ourPawns = b & pos.pieces(Us);
  Bitboard theirPawns = b & pos.pieces(Them);

  Value safety = BaseSafety;
  if (!(ourPawns & file_bb(file_of(ksq))))
     safety -= NoPawnOnKingFile[file_of(ksq)];

  File center = std::max(FILE_B, std::min(FILE_G, file_of(ksq)));
  for (File f = File(center - 1); f <= File(center + 1); ++f)
  {
      b = ourPawns & file_bb(f);
      Rank rkUs = b ? relative_rank(Us, backmost_sq(Us, b)) : RANK_1;

      b = theirPawns & file_bb(f);
      Rank rkThem = b ? relative_rank(Us, frontmost_sq(Them, b)) : RANK_1;

      int d = std::min(f, ~f);
      safety +=  ShelterStrength[d][rkUs]
               - StormDanger
                 [(shift<Down>(b) & ksq) ? BlockedByKing :
                  rkUs   == RANK_1       ? Unopposed     :
                  rkThem == (rkUs + 1)   ? BlockedByPawn : Unblocked]
                 [d][rkThem];
  }

  return safety;
}


/// Entry::do_king_safety() calculates a bonus for king safety. It is called only
/// when king square changes, which is about 20% of total king_safety() calls.

template<Color Us>
Score Entry::do_king_safety(const Position& pos, Square ksq) {

  kingSquares[Us] = ksq;
  castlingRights[Us] = pos.can_castle(Us);
  int minKingPawnDistance = 0;

  Bitboard pawns = pos.pieces(Us, PAWN);
  if (pawns)
      while (!(DistanceRingBB[ksq][minKingPawnDistance++] & pawns)) {}

  Value bonus = shelter_storm<Us>(pos, ksq);

  // If we can castle use the bonus after the castling if it is bigger
  if (pos.can_castle(MakeCastling<Us, KING_SIDE>::right))
      bonus = std::max(bonus, shelter_storm<Us>(pos, relative_square(Us, SQ_G1)));

  if (pos.can_castle(MakeCastling<Us, QUEEN_SIDE>::right))
      bonus = std::max(bonus, shelter_storm<Us>(pos, relative_square(Us, SQ_C1)));

  return make_score(bonus, -16 * minKingPawnDistance);
}

// Explicit template instantiation
template Score Entry::do_king_safety<WHITE>(const Position& pos, Square ksq);
template Score Entry::do_king_safety<BLACK>(const Position& pos, Square ksq);

} // namespace Pawns<|MERGE_RESOLUTION|>--- conflicted
+++ resolved
@@ -45,25 +45,13 @@
 
   // Weakness of our pawn shelter in front of the king by [distance from edge][rank].
   // RANK_1 = 0 is used for files where we have no pawns or our pawn is behind our king.
-<<<<<<< HEAD
-  Value BaseSafety = Value(-72);
-  Value NoPawnOnKingFile = Value(10);
+  Value BaseSafety = V(-72);
+  Value NoPawnOnKingFile = V(10);
   Value ShelterStrength[][int(FILE_NB) / 2][RANK_NB] = {
     { V( 12), V( 90), V( 99), V( 68), V( 27), V( 26), V(  9) },
     { V(  7), V(102), V( 77), V( 24), V( 23), V(  5), V( -3) },
     { V( 10), V(108), V( 45), V( 15), V( 51), V( 21), V( -5) },
     { V( 38), V(104), V( 58), V( 36), V( 27), V( 26), V( -2) }
-=======
-  constexpr Value BaseSafety = Value(-73);
-  constexpr Value NoPawnOnKingFile[FILE_NB] = 
-    { V(10), V(10), V(10), V(10), V(10), V(10), V(10), V(10) };
-
-  constexpr Value ShelterStrength[int(FILE_NB) / 2][RANK_NB] = {
-    { V( 13), V( 84), V( 99), V( 68), V( 26), V( 24), V(  9) },
-    { V(  7), V( 96), V( 77), V( 25), V( 19), V(  5), V(  0) },
-    { V( 10), V(110), V( 49), V( 13), V( 51), V( 18), V( -8) },
-    { V( 37), V(104), V( 54), V( 39), V( 27), V( 25), V( -2) }
->>>>>>> 9838b37c
   };
 
   TUNE(BaseSafety,NoPawnOnKingFile,ShelterStrength);
@@ -268,10 +256,9 @@
 
       int d = std::min(f, ~f);
       safety +=  ShelterStrength[d][rkUs]
-               - StormDanger
-                 [(shift<Down>(b) & ksq) ? BlockedByKing :
-                  rkUs   == RANK_1       ? Unopposed     :
-                  rkThem == (rkUs + 1)   ? BlockedByPawn : Unblocked]
+               - StormDanger[(shift<Down>(b) & ksq) ? BlockedByKing :
+                  rkUs   == RANK_1                  ? Unopposed     :
+                  rkThem == (rkUs + 1)              ? BlockedByPawn : Unblocked]
                  [d][rkThem];
   }
 
