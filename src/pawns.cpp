/*
  Stockfish, a UCI chess playing engine derived from Glaurung 2.1
  Copyright (C) 2004-2008 Tord Romstad (Glaurung author)
  Copyright (C) 2008-2015 Marco Costalba, Joona Kiiski, Tord Romstad
  Copyright (C) 2015-2018 Marco Costalba, Joona Kiiski, Gary Linscott, Tord Romstad

  Stockfish is free software: you can redistribute it and/or modify
  it under the terms of the GNU General Public License as published by
  the Free Software Foundation, either version 3 of the License, or
  (at your option) any later version.

  Stockfish is distributed in the hope that it will be useful,
  but WITHOUT ANY WARRANTY; without even the implied warranty of
  MERCHANTABILITY or FITNESS FOR A PARTICULAR PURPOSE.  See the
  GNU General Public License for more details.

  You should have received a copy of the GNU General Public License
  along with this program.  If not, see <http://www.gnu.org/licenses/>.
*/

#include <algorithm>
#include <cassert>

#include "bitboard.h"
#include "pawns.h"
#include "position.h"
#include "thread.h"

namespace {

  #define V Value
  #define S(mg, eg) make_score(mg, eg)

  // Pawn penalties
  constexpr Score Isolated = S(13, 16);
  constexpr Score Backward = S(17, 11);
  constexpr Score Doubled = S(13, 40);

  // Connected pawn bonus by opposed, phalanx, #support and rank
  Score Connected[2][2][3][RANK_NB];

<<<<<<< HEAD
  // Doubled pawn penalty
  constexpr Score Doubled = S(12, 39);

=======
>>>>>>> f7bae2de
  // Strength of pawn shelter for our king by [distance from edge][rank].
  // RANK_1 = 0 is used for files where we have no pawn, or pawn is behind our king.
  constexpr Value ShelterStrength[int(FILE_NB) / 2][RANK_NB] = {
    { V(  7), V(76), V( 84), V( 38), V(  7), V( 30), V(-19) },
    { V(-13), V(83), V( 42), V(-27), V(  2), V(-32), V(-45) },
    { V(-26), V(63), V(  5), V(-44), V( -5), V(  2), V(-59) },
    { V(-19), V(53), V(-11), V(-22), V(-12), V(-51), V(-60) }
  };

  // Danger of enemy pawns moving toward our king by [distance from edge][rank].
  // RANK_1 = 0 is used for files where the enemy has no pawn, or their pawn
  // is behind our king.
  constexpr Value UnblockedStorm[int(FILE_NB) / 2][RANK_NB] = {
    { V( 25), V( 79), V(107), V( 51), V( 27), V(  0), V(  0) },
    { V(  5), V( 35), V(121), V( -2), V( 15), V(-10), V(-10) },
    { V(-20), V( 22), V( 98), V( 36), V(  7), V(-20), V(-20) },
    { V(-27), V( 24), V( 80), V( 25), V( -4), V(-30), V(-30) }
  };

  // Danger of blocked enemy pawns storming our king, by rank
  constexpr Value BlockedStorm[RANK_NB] =
    { V(  0), V(  0), V( 75), V(-10), V(-20), V(-20), V(-20) };

  #undef S
  #undef V

  template<Color Us>
  Score evaluate(const Position& pos, Pawns::Entry* e) {

    constexpr Color     Them = (Us == WHITE ? BLACK : WHITE);
    constexpr Direction Up   = (Us == WHITE ? NORTH : SOUTH);

    Bitboard b, neighbours, stoppers, supported, phalanx;
    Bitboard lever, leverPush;
    Square s;
    bool opposed, backward, doubled;
    Score score = SCORE_ZERO;
    const Square* pl = pos.squares<PAWN>(Us);

    Bitboard ourPawns   = pos.pieces(  Us, PAWN);
    Bitboard theirPawns = pos.pieces(Them, PAWN);

    e->passedPawns[Us] = e->pawnAttacksSpan[Us] = e->weakUnopposed[Us] = 0;
    e->semiopenFiles[Us] = 0xFF;
    e->kingSquares[Us]   = SQ_NONE;
    e->pawnAttacks[Us]   = pawn_attacks_bb<Us>(ourPawns);
    e->pawnsOnSquares[Us][BLACK] = popcount(ourPawns & DarkSquares);
    e->pawnsOnSquares[Us][WHITE] = pos.count<PAWN>(Us) - e->pawnsOnSquares[Us][BLACK];

    // Loop through all pawns of the current color and score each pawn
    while ((s = *pl++) != SQ_NONE)
    {
        assert(pos.piece_on(s) == make_piece(Us, PAWN));

        File f = file_of(s);

        e->semiopenFiles[Us]   &= ~(1 << f);
        e->pawnAttacksSpan[Us] |= pawn_attack_span(Us, s);

        // Flag the pawn
        opposed    = theirPawns & forward_file_bb(Us, s);
        stoppers   = theirPawns & passed_pawn_mask(Us, s);
        lever      = theirPawns & PawnAttacks[Us][s];
        leverPush  = theirPawns & PawnAttacks[Us][s + Up];
        neighbours = ourPawns   & adjacent_files_bb(f);
        phalanx    = neighbours & rank_bb(s);
        supported  = neighbours & rank_bb(s - Up);
        doubled    = (ourPawns & forward_file_bb(Us, s)) &&
                     !(ourPawns & pawn_attack_span(Us, s-Up));

        // A pawn is backward when it is behind all pawns of the same color
        // on the adjacent files and cannot be safely advanced.
        backward =  !(ourPawns & pawn_attack_span(Them, s + Up))
                  && (stoppers & (leverPush | (s + Up)));

        // Passed pawns will be properly scored in evaluation because we need
        // full attack info to evaluate them. Include also not passed pawns
        // which could become passed after one or two pawn pushes when are
        // not attacked more times than defended.
        if (   !(stoppers ^ lever ^ leverPush)
            && !(ourPawns & forward_file_bb(Us, s))
            && popcount(supported) >= popcount(lever) - 1
            && popcount(phalanx)   >= popcount(leverPush))
            e->passedPawns[Us] |= s;

        else if (   stoppers == SquareBB[s + Up]
                 && relative_rank(Us, s) >= RANK_5)
        {
            b = shift<Up>(supported) & ~theirPawns;
            while (b)
                if (!more_than_one(theirPawns & PawnAttacks[Us][pop_lsb(&b)]))
                    e->passedPawns[Us] |= s;
        }

        // Score this pawn
        if (supported | phalanx)
            score += Connected[opposed][bool(phalanx)][popcount(supported)][relative_rank(Us, s)];

        else if (!neighbours)
            score -= Isolated, e->weakUnopposed[Us] += !opposed;

        else if (backward)
            score -= Backward, e->weakUnopposed[Us] += !opposed;

        if (doubled)
           score -= Doubled;
    }

    return score;
  }

} // namespace

namespace Pawns {

/// Pawns::init() initializes some tables needed by evaluation. Instead of using
/// hard-coded tables, when makes sense, we prefer to calculate them with a formula
/// to reduce independent parameters and to allow easier tuning and better insight.

void init() {

  static constexpr int Seed[RANK_NB] = { 0, 13, 24, 18, 65, 100, 175, 330 };

  for (int opposed = 0; opposed <= 1; ++opposed)
      for (int phalanx = 0; phalanx <= 1; ++phalanx)
          for (int support = 0; support <= 2; ++support)
              for (Rank r = RANK_2; r < RANK_8; ++r)
  {
      int v = 17 * support;
      v += (Seed[r] + (phalanx ? (Seed[r + 1] - Seed[r]) / 2 : 0)) >> opposed;

      Connected[opposed][phalanx][support][r] = make_score(v, v * (r - 2) / 4);
  }
}


/// Pawns::probe() looks up the current position's pawns configuration in
/// the pawns hash table. It returns a pointer to the Entry if the position
/// is found. Otherwise a new Entry is computed and stored there, so we don't
/// have to recompute all when the same pawns configuration occurs again.

Entry* probe(const Position& pos) {

  Key key = pos.pawn_key();
  Entry* e = pos.this_thread()->pawnsTable[key];

  if (e->key == key)
      return e;

  e->key = key;
  e->scores[WHITE] = evaluate<WHITE>(pos, e);
  e->scores[BLACK] = evaluate<BLACK>(pos, e);
  e->openFiles = popcount(e->semiopenFiles[WHITE] & e->semiopenFiles[BLACK]);
  e->asymmetry = popcount(  (e->passedPawns[WHITE]   | e->passedPawns[BLACK])
                          | (e->semiopenFiles[WHITE] ^ e->semiopenFiles[BLACK]));

  return e;
}


/// Entry::evaluate_shelter() calculates the shelter bonus and the storm
/// penalty for a king, looking at the king file and the two closest files.

template<Color Us>
Value Entry::evaluate_shelter(const Position& pos, Square ksq) {

  constexpr Color     Them = (Us == WHITE ? BLACK : WHITE);
  constexpr Direction Down = (Us == WHITE ? SOUTH : NORTH);
  constexpr Bitboard  BlockRanks = (Us == WHITE ? Rank1BB | Rank2BB : Rank8BB | Rank7BB);

  Bitboard b = pos.pieces(PAWN) & (forward_ranks_bb(Us, ksq) | rank_bb(ksq));
  Bitboard ourPawns = b & pos.pieces(Us);
  Bitboard theirPawns = b & pos.pieces(Them);

  Value safety = (ourPawns & file_bb(ksq)) ? Value(5) : Value(-5);

  if (shift<Down>(theirPawns) & (FileABB | FileHBB) & BlockRanks & ksq)
      safety += Value(374);

  File center = std::max(FILE_B, std::min(FILE_G, file_of(ksq)));
  for (File f = File(center - 1); f <= File(center + 1); ++f)
  {
      b = ourPawns & file_bb(f);
      int ourRank = b ? relative_rank(Us, backmost_sq(Us, b)) : 0;

      b = theirPawns & file_bb(f);
      int theirRank = b ? relative_rank(Us, frontmost_sq(Them, b)) : 0;

      int d = std::min(f, ~f);
      safety += ShelterStrength[d][ourRank];
      safety -= (ourRank && (ourRank == theirRank - 1)) ? BlockedStorm[theirRank]
                                                        : UnblockedStorm[d][theirRank];
  }

  return safety;
}


/// Entry::do_king_safety() calculates a bonus for king safety. It is called only
/// when king square changes, which is about 20% of total king_safety() calls.

template<Color Us>
Score Entry::do_king_safety(const Position& pos, Square ksq) {

  kingSquares[Us] = ksq;
  castlingRights[Us] = pos.can_castle(Us);
  int minKingPawnDistance = 0;

  Bitboard pawns = pos.pieces(Us, PAWN);
  if (pawns)
      while (!(DistanceRingBB[ksq][minKingPawnDistance++] & pawns)) {}

  Value bonus = evaluate_shelter<Us>(pos, ksq);

  // If we can castle use the bonus after the castling if it is bigger
  if (pos.can_castle(MakeCastling<Us, KING_SIDE>::right))
      bonus = std::max(bonus, evaluate_shelter<Us>(pos, relative_square(Us, SQ_G1)));

  if (pos.can_castle(MakeCastling<Us, QUEEN_SIDE>::right))
      bonus = std::max(bonus, evaluate_shelter<Us>(pos, relative_square(Us, SQ_C1)));

  return make_score(bonus, -16 * minKingPawnDistance);
}

// Explicit template instantiation
template Score Entry::do_king_safety<WHITE>(const Position& pos, Square ksq);
template Score Entry::do_king_safety<BLACK>(const Position& pos, Square ksq);

} // namespace Pawns<|MERGE_RESOLUTION|>--- conflicted
+++ resolved
@@ -34,17 +34,11 @@
   // Pawn penalties
   constexpr Score Isolated = S(13, 16);
   constexpr Score Backward = S(17, 11);
-  constexpr Score Doubled = S(13, 40);
+  constexpr Score Doubled = S(12, 39);
 
   // Connected pawn bonus by opposed, phalanx, #support and rank
   Score Connected[2][2][3][RANK_NB];
 
-<<<<<<< HEAD
-  // Doubled pawn penalty
-  constexpr Score Doubled = S(12, 39);
-
-=======
->>>>>>> f7bae2de
   // Strength of pawn shelter for our king by [distance from edge][rank].
   // RANK_1 = 0 is used for files where we have no pawn, or pawn is behind our king.
   constexpr Value ShelterStrength[int(FILE_NB) / 2][RANK_NB] = {
