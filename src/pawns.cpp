--- conflicted
+++ resolved
@@ -31,19 +31,11 @@
   #define V Value
 
   // Pawn penalties
-<<<<<<< HEAD
-  const Score2 Backward(V(9), V(24));
-  const Score2 Doubled(V(11), V(56));
-  const Score2 Isolated(V(5), V(15));
-  const Score2 WeakUnopposed( V(13), V(27));
-  const Score2 Attacked2Unsupported(V(0), V(20));
-=======
-  constexpr Score Backward      = S( 9, 24);
-  constexpr Score Doubled       = S(11, 56);
-  constexpr Score Isolated      = S( 5, 15);
-  constexpr Score WeakUnopposed = S(13, 27);
-  constexpr Score Attacked2Unsupported = S(0, 56);
->>>>>>> 389e6074
+  const Score Backward(V(9), V(24));
+  const Score Doubled(V(11), V(56));
+  const Score Isolated(V(5), V(15));
+  const Score WeakUnopposed( V(13), V(27));
+  const Score Attacked2Unsupported(V(0), V(56));
 
   // Connected pawn bonus
   constexpr int Connected[RANK_NB] = { 0, 7, 8, 12, 29, 48, 86 };
@@ -71,7 +63,7 @@
   #undef V
 
   template<Color Us>
-  Score2 evaluate(const Position& pos, Pawns::Entry* e) {
+  Score evaluate(const Position& pos, Pawns::Entry* e) {
 
     constexpr Color     Them = (Us == WHITE ? BLACK : WHITE);
     constexpr Direction Up   = (Us == WHITE ? NORTH : SOUTH);
@@ -80,7 +72,7 @@
     Bitboard lever, leverPush;
     Square s;
     bool opposed, backward;
-    Score2 score; // = SCORE_ZERO;
+    Score score; // = SCORE_ZERO;
     const Square* pl = pos.squares<PAWN>(Us);
 
     Bitboard ourPawns   = pos.pieces(  Us, PAWN);
@@ -137,7 +129,7 @@
             int v =  Connected[r] * (phalanx ? 3 : 2) / (opposed ? 2 : 1)
                    + 17 * popcount(support);
 
-            score += Score2(v, v * (r - 2) / 4);
+            score += Score(v, v * (r - 2) / 4);
         }
 
         else if (!neighbours)
@@ -188,7 +180,7 @@
 /// penalty for a king, looking at the king file and the two closest files.
 
 template<Color Us>
-void Entry::evaluate_shelter(const Position& pos, Square ksq, Score2& shelter) {
+void Entry::evaluate_shelter(const Position& pos, Square ksq, Score& shelter) {
 
   constexpr Color Them = (Us == WHITE ? BLACK : WHITE);
 
@@ -196,11 +188,7 @@
   Bitboard ourPawns = b & pos.pieces(Us);
   Bitboard theirPawns = b & pos.pieces(Them);
 
-<<<<<<< HEAD
-  Score2 bonus(5, 5);
-=======
-  Score bonus = make_score(5, 5);
->>>>>>> 389e6074
+  Score bonus(5, 5);
 
   File center = clamp(file_of(ksq), FILE_B, FILE_G);
   for (File f = File(center - 1); f <= File(center + 1); ++f)
@@ -212,28 +200,15 @@
       Rank theirRank = b ? relative_rank(Us, frontmost_sq(Them, b)) : RANK_1;
 
       int d = std::min(f, ~f);
-<<<<<<< HEAD
       bonus.add_mg(ShelterStrength[d][ourRank]);
 
       if (ourRank && (ourRank == theirRank - 1))
-          bonus.add_mg(-82 * (theirRank == RANK_3)),
-          bonus.add_eg(-82 * (theirRank == RANK_3));
+          bonus += Score(-82 * (theirRank == RANK_3),-82 * (theirRank == RANK_3));
       else
           bonus.add_mg(-UnblockedStorm[d][theirRank]);
   }
 
   if (bonus.mg_value > shelter.mg_value)
-=======
-      bonus += make_score(ShelterStrength[d][ourRank], 0);
-
-      if (ourRank && (ourRank == theirRank - 1))
-          bonus -= make_score(82 * (theirRank == RANK_3), 82 * (theirRank == RANK_3));
-      else
-          bonus -= make_score(UnblockedStorm[d][theirRank], 0);
-  }
-
-  if (mg_value(bonus) > mg_value(shelter))
->>>>>>> 389e6074
       shelter = bonus;
 }
 
@@ -242,7 +217,7 @@
 /// when king square changes, which is about 20% of total king_safety() calls.
 
 template<Color Us>
-Score2 Entry::do_king_safety(const Position& pos) {
+Score Entry::do_king_safety(const Position& pos) {
 
   Square ksq = pos.square<KING>(Us);
   kingSquares[Us] = ksq;
@@ -257,7 +232,7 @@
   else while (pawns)
       minPawnDist = std::min(minPawnDist, distance(ksq, pop_lsb(&pawns)));
 
-  Score2 shelter(-VALUE_INFINITE, VALUE_ZERO);
+  Score shelter(-VALUE_INFINITE, VALUE_ZERO);
   evaluate_shelter<Us>(pos, ksq, shelter);
 
   // If we can castle use the bonus after the castling if it is bigger
@@ -272,7 +247,7 @@
 }
 
 // Explicit template instantiation
-template Score2 Entry::do_king_safety<WHITE>(const Position& pos);
-template Score2 Entry::do_king_safety<BLACK>(const Position& pos);
+template Score Entry::do_king_safety<WHITE>(const Position& pos);
+template Score Entry::do_king_safety<BLACK>(const Position& pos);
 
 } // namespace Pawns