--- conflicted
+++ resolved
@@ -297,11 +297,6 @@
 inline T& operator*=(T& d, int i) { return d = T(int(d) * i); }    \
 inline T& operator/=(T& d, int i) { return d = T(int(d) / i); }
 
-<<<<<<< HEAD
-ENABLE_FULL_OPERATORS_ON(Depth)
-=======
-ENABLE_FULL_OPERATORS_ON(Value)
->>>>>>> 472de897
 ENABLE_FULL_OPERATORS_ON(Direction)
 
 ENABLE_INCR_OPERATORS_ON(PieceType)
