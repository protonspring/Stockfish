--- conflicted
+++ resolved
@@ -87,12 +87,8 @@
   void check_time();
 
   double previousTimeReduction;
-<<<<<<< HEAD
   Value2 previousScore;
-=======
-  Value previousScore;
-  Value iterValue[4];
->>>>>>> 01b6088a
+  Value2 iterValue[4];
   int callsCnt;
   bool stopOnPonderhit;
   std::atomic_bool ponder;
