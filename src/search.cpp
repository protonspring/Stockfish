/*
  Stockfish, a UCI chess playing engine derived from Glaurung 2.1
  Copyright (C) 2004-2008 Tord Romstad (Glaurung author)
  Copyright (C) 2008-2015 Marco Costalba, Joona Kiiski, Tord Romstad
  Copyright (C) 2015-2019 Marco Costalba, Joona Kiiski, Gary Linscott, Tord Romstad

  Stockfish is free software: you can redistribute it and/or modify
  it under the terms of the GNU General Public License as published by
  the Free Software Foundation, either version 3 of the License, or
  (at your option) any later version.

  Stockfish is distributed in the hope that it will be useful,
  but WITHOUT ANY WARRANTY; without even the implied warranty of
  MERCHANTABILITY or FITNESS FOR A PARTICULAR PURPOSE.  See the
  GNU General Public License for more details.

  You should have received a copy of the GNU General Public License
  along with this program.  If not, see <http://www.gnu.org/licenses/>.
*/

#include <algorithm>
#include <cassert>
#include <cmath>
#include <cstring>   // For std::memset
#include <iostream>
#include <sstream>

#include "evaluate.h"
#include "misc.h"
#include "movegen.h"
#include "movepick.h"
#include "position.h"
#include "search.h"
#include "thread.h"
#include "timeman.h"
#include "tt.h"
#include "uci.h"
#include "syzygy/tbprobe.h"

namespace Search {

  LimitsType Limits;
}

namespace Tablebases {

  int Cardinality;
  bool RootInTB;
  bool UseRule50;
  Depth ProbeDepth;
}

namespace TB = Tablebases;

using std::string;
using Eval::evaluate;
using namespace Search;

namespace {

  // Different node types, used as a template parameter
  enum NodeType { NonPV, PV };

  // Sizes and phases of the skip-blocks, used for distributing search depths across the threads
  constexpr int SkipSize[]  = { 1, 1, 2, 2, 2, 2, 3, 3, 3, 3, 3, 3, 4, 4, 4, 4, 4, 4, 4, 4 };
  constexpr int SkipPhase[] = { 0, 1, 0, 1, 2, 3, 0, 1, 2, 3, 4, 5, 0, 1, 2, 3, 4, 5, 6, 7 };

  // Razor and futility margins
  constexpr int RazorMargin = 600;
  Value futility_margin(Depth d, bool improving) {
    return Value((175 - 50 * improving) * d / ONE_PLY);
  }

  // Reductions lookup table, initialized at startup
  int Reductions[2][64][64];  // [improving][depth][moveNumber]

  template <bool PvNode> Depth reduction(bool i, Depth d, int mn) {
    return (Reductions[i][std::min(d / ONE_PLY, 63)][std::min(mn, 63)] - PvNode) * ONE_PLY;
  }

  constexpr int futility_move_count(bool improving, int depth) {
    return (5 + depth * depth) * (1 + improving) / 2;
  }

  // History and stats update bonus, based on depth
  int stat_bonus(Depth depth) {
    int d = depth / ONE_PLY;
    return d > 17 ? 0 : 29 * d * d + 138 * d - 134;
  }

  // Add a small random component to draw evaluations to keep search dynamic
  // and to avoid 3fold-blindness.
  Value value_draw(Depth depth, Thread* thisThread) {
    return depth < 4 ? VALUE_DRAW
                     : VALUE_DRAW + Value(2 * (thisThread->nodes.load(std::memory_order_relaxed) % 2) - 1);
  }

  // Skill structure is used to implement strength limit
  struct Skill {
    explicit Skill(int l) : level(l) {}
    bool enabled() const { return level < 20; }
    bool time_to_pick(Depth depth) const { return depth / ONE_PLY == 1 + level; }
    Move pick_best(size_t multiPV);

    int level;
    Move best = MOVE_NONE;
  };

  template <NodeType NT>
  Value search(Position& pos, Stack* ss, Value alpha, Value beta, Depth depth, bool cutNode);

  template <NodeType NT>
  Value qsearch(Position& pos, Stack* ss, Value alpha, Value beta, Depth depth = DEPTH_ZERO);

  Value value_to_tt(Value v, int ply);
  Value value_from_tt(Value v, int ply);
  void update_pv(Move* pv, Move move, Move* childPv);
  void update_continuation_histories(Stack* ss, Piece pc, Square to, int bonus);
  void update_quiet_stats(const Position& pos, Stack* ss, Move move, Move* quiets, int quietCount, int bonus);
  void update_capture_stats(const Position& pos, Move move, Move* captures, int captureCount, int bonus);

  inline bool gives_check(const Position& pos, Move move) {
    Color us = pos.side_to_move();
    return  type_of(move) == NORMAL && !(pos.blockers_for_king(~us) & pos.pieces(us))
          ? pos.check_squares(type_of(pos.moved_piece(move))) & to_sq(move)
          : pos.gives_check(move);
  }

  // perft() is our utility to verify move generation. All the leaf nodes up
  // to the given depth are generated and counted, and the sum is returned.
  template<bool Root>
  uint64_t perft(Position& pos, Depth depth) {

    StateInfo st;
    uint64_t cnt, nodes = 0;
    const bool leaf = (depth == 2 * ONE_PLY);

    for (const auto& m : MoveList<LEGAL>(pos))
    {
        if (Root && depth <= ONE_PLY)
            cnt = 1, nodes++;
        else
        {
            pos.do_move(m, st);
            cnt = leaf ? MoveList<LEGAL>(pos).size() : perft<false>(pos, depth - ONE_PLY);
            nodes += cnt;
            pos.undo_move(m);
        }
        if (Root)
            sync_cout << UCI::move(m, pos.is_chess960()) << ": " << cnt << sync_endl;
    }
    return nodes;
  }

} // namespace


/// Search::init() is called at startup to initialize various lookup tables

void Search::init() {

  for (int imp = 0; imp <= 1; ++imp)
      for (int d = 1; d < 64; ++d)
          for (int mc = 1; mc < 64; ++mc)
          {
              double r = log(d) * log(mc) / 1.95;

              Reductions[imp][d][mc] = std::round(r);

              // Increase reduction for non-PV nodes when eval is not improving
              if (!imp && r > 1.0)
                Reductions[imp][d][mc]++;
          }
}


/// Search::clear() resets search state to its initial value

void Search::clear() {

  Threads.main()->wait_for_search_finished();

  Time.availableNodes = 0;
  TT.clear();
  Threads.clear();
  Tablebases::init(Options["SyzygyPath"]); // Free up mapped files
}


/// MainThread::search() is called by the main thread when the program receives
/// the UCI 'go' command. It searches from the root position and outputs the "bestmove".

void MainThread::search() {

  if (Limits.perft)
  {
      nodes = perft<true>(rootPos, Limits.perft * ONE_PLY);
      sync_cout << "\nNodes searched: " << nodes << "\n" << sync_endl;
      return;
  }

  Color us = rootPos.side_to_move();
  Time.init(Limits, us, rootPos.game_ply());
  TT.new_search();

  if (rootMoves.empty())
  {
      rootMoves.emplace_back(MOVE_NONE);
      sync_cout << "info depth 0 score "
                << UCI::value(rootPos.checkers() ? -VALUE_MATE : VALUE_DRAW)
                << sync_endl;
  }
  else
  {
      for (Thread* th : Threads)
          if (th != this)
              th->start_searching();

      Thread::search(); // Let's start searching!
  }

  // When we reach the maximum depth, we can arrive here without a raise of
  // Threads.stop. However, if we are pondering or in an infinite search,
  // the UCI protocol states that we shouldn't print the best move before the
  // GUI sends a "stop" or "ponderhit" command. We therefore simply wait here
  // until the GUI sends one of those commands.

  while (!Threads.stop && (ponder || Limits.infinite))
  {} // Busy wait for a stop or a ponder reset

  // Stop the threads if not already stopped (also raise the stop if
  // "ponderhit" just reset Threads.ponder).
  Threads.stop = true;

  // Wait until all threads have finished
  for (Thread* th : Threads)
      if (th != this)
          th->wait_for_search_finished();

  // When playing in 'nodes as time' mode, subtract the searched nodes from
  // the available ones before exiting.
  if (Limits.npmsec)
      Time.availableNodes += Limits.inc[us] - Threads.nodes_searched();

  // Check if there are threads with a better score than main thread
  Thread* bestThread = this;
  if (    Options["MultiPV"] == 1
      && !Limits.depth
      && !Skill(Options["Skill Level"]).enabled()
      &&  rootMoves[0].pv[0] != MOVE_NONE)
  {
      std::map<Move, int64_t> votes;
      Value minScore = this->rootMoves[0].score;

      // Find out minimum score and reset votes for moves which can be voted
      for (Thread* th: Threads)
          minScore = std::min(minScore, th->rootMoves[0].score);

      // Vote according to score and depth
      for (Thread* th : Threads)
      {
          int64_t s = th->rootMoves[0].score - minScore + 1;
          votes[th->rootMoves[0].pv[0]] += 200 + s * s * int(th->completedDepth);
      }

      // Select best thread
      auto bestVote = votes[this->rootMoves[0].pv[0]];
      for (Thread* th : Threads)
          if (votes[th->rootMoves[0].pv[0]] > bestVote)
          {
              bestVote = votes[th->rootMoves[0].pv[0]];
              bestThread = th;
          }
  }

  previousScore = bestThread->rootMoves[0].score;

  // Send again PV info if we have a new best thread
  if (bestThread != this)
      sync_cout << UCI::pv(bestThread->rootPos, bestThread->completedDepth, -VALUE_INFINITE, VALUE_INFINITE) << sync_endl;

  sync_cout << "bestmove " << UCI::move(bestThread->rootMoves[0].pv[0], rootPos.is_chess960());

  if (bestThread->rootMoves[0].pv.size() > 1 || bestThread->rootMoves[0].extract_ponder_from_tt(rootPos))
      std::cout << " ponder " << UCI::move(bestThread->rootMoves[0].pv[1], rootPos.is_chess960());

  std::cout << sync_endl;
}


/// Thread::search() is the main iterative deepening loop. It calls search()
/// repeatedly with increasing depth until the allocated thinking time has been
/// consumed, the user stops the search, or the maximum search depth is reached.

void Thread::search() {

  // To allow access to (ss-5) up to (ss+2), the stack must be oversized.
  // The former is needed to allow update_continuation_histories(ss-1, ...),
  // which accesses its argument at ss-4, also near the root.
  // The latter is needed for statScores and killer initialization.
  Stack stack[MAX_PLY+8], *ss = stack+5;
  Move  pv[MAX_PLY+1];
  Value bestValue, alpha, beta, delta;
  Move  lastBestMove = MOVE_NONE;
  Depth lastBestMoveDepth = DEPTH_ZERO;
  MainThread* mainThread = (this == Threads.main() ? Threads.main() : nullptr);
  double timeReduction = 1.0;
  Color us = rootPos.side_to_move();
  bool failedLow;

  std::memset(ss-5, 0, 8 * sizeof(Stack));
  for (int i = 5; i > 0; i--)
     (ss-i)->continuationHistory = &this->continuationHistory[NO_PIECE][0]; // Use as sentinel
  ss->pv = pv;

  bestValue = delta = alpha = -VALUE_INFINITE;
  beta = VALUE_INFINITE;

  if (mainThread)
      mainThread->bestMoveChanges = 0, failedLow = false;

  size_t multiPV = Options["MultiPV"];
  Skill skill(Options["Skill Level"]);

  // When playing with strength handicap enable MultiPV search that we will
  // use behind the scenes to retrieve a set of possible moves.
  if (skill.enabled())
      multiPV = std::max(multiPV, (size_t)4);

  multiPV = std::min(multiPV, rootMoves.size());

  int ct = int(Options["Contempt"]) * PawnValueEg / 100; // From centipawns

  // In analysis mode, adjust contempt in accordance with user preference
  if (Limits.infinite || Options["UCI_AnalyseMode"])
      ct =  Options["Analysis Contempt"] == "Off"  ? 0
          : Options["Analysis Contempt"] == "Both" ? ct
          : Options["Analysis Contempt"] == "White" && us == BLACK ? -ct
          : Options["Analysis Contempt"] == "Black" && us == WHITE ? -ct
          : ct;

  // In evaluate.cpp the evaluation is from the white point of view
  contempt = (us == WHITE ?  make_score(ct, ct / 2)
                          : -make_score(ct, ct / 2));

  // Iterative deepening loop until requested to stop or the target depth is reached
  while (   (rootDepth += ONE_PLY) < DEPTH_MAX
         && !Threads.stop
         && !(Limits.depth && mainThread && rootDepth / ONE_PLY > Limits.depth))
  {
      // Distribute search depths across the helper threads
      if (idx > 0)
      {
          int i = (idx - 1) % 20;
          if (((rootDepth / ONE_PLY + SkipPhase[i]) / SkipSize[i]) % 2)
              continue;  // Retry with an incremented rootDepth
      }

      // Age out PV variability metric
      if (mainThread)
          mainThread->bestMoveChanges *= 0.517, failedLow = false;

      // Save the last iteration's scores before first PV line is searched and
      // all the move scores except the (new) PV are set to -VALUE_INFINITE.
      for (RootMove& rm : rootMoves)
          rm.previousScore = rm.score;

      size_t pvFirst = 0;
      pvLast = 0;

      // MultiPV loop. We perform a full root search for each PV line
      for (pvIdx = 0; pvIdx < multiPV && !Threads.stop; ++pvIdx)
      {
          if (pvIdx == pvLast)
          {
              pvFirst = pvLast;
              for (pvLast++; pvLast < rootMoves.size(); pvLast++)
                  if (rootMoves[pvLast].tbRank != rootMoves[pvFirst].tbRank)
                      break;
          }

          // Reset UCI info selDepth for each depth and each PV line
          selDepth = 0;

          // Reset aspiration window starting size
          if (rootDepth >= 5 * ONE_PLY)
          {
              Value previousScore = rootMoves[pvIdx].previousScore;
              delta = Value(20);
              alpha = std::max(previousScore - delta,-VALUE_INFINITE);
              beta  = std::min(previousScore + delta, VALUE_INFINITE);

              // Adjust contempt based on root move's previousScore (dynamic contempt)
              int dct = ct + 88 * previousScore / (abs(previousScore) + 200);

              contempt = (us == WHITE ?  make_score(dct, dct / 2)
                                      : -make_score(dct, dct / 2));
          }

          // Start with a small aspiration window and, in the case of a fail
          // high/low, re-search with a bigger window until we don't fail
          // high/low anymore.
          int failedHighCnt = 0;
          while (true)
          {
              Depth adjustedDepth = std::max(ONE_PLY, rootDepth - failedHighCnt * ONE_PLY);
              bestValue = ::search<PV>(rootPos, ss, alpha, beta, adjustedDepth, false);

              // Bring the best move to the front. It is critical that sorting
              // is done with a stable algorithm because all the values but the
              // first and eventually the new best one are set to -VALUE_INFINITE
              // and we want to keep the same order for all the moves except the
              // new PV that goes to the front. Note that in case of MultiPV
              // search the already searched PV lines are preserved.
              std::stable_sort(rootMoves.begin() + pvIdx, rootMoves.begin() + pvLast);

              // If search has been stopped, we break immediately. Sorting is
              // safe because RootMoves is still valid, although it refers to
              // the previous iteration.
              if (Threads.stop)
                  break;

              // When failing high/low give some update (without cluttering
              // the UI) before a re-search.
              if (   mainThread
                  && multiPV == 1
                  && (bestValue <= alpha || bestValue >= beta)
                  && Time.elapsed() > 3000)
                  sync_cout << UCI::pv(rootPos, rootDepth, alpha, beta) << sync_endl;

              // In case of failing low/high increase aspiration window and
              // re-search, otherwise exit the loop.
              if (bestValue <= alpha)
              {
                  beta = (alpha + beta) / 2;
                  alpha = std::max(bestValue - delta, -VALUE_INFINITE);

                  if (mainThread)
                  {
                      failedHighCnt = 0;
                      failedLow = true;
                      mainThread->stopOnPonderhit = false;
                  }
              }
              else if (bestValue >= beta)
              {
                  beta = std::min(bestValue + delta, VALUE_INFINITE);
                  if (mainThread)
                      ++failedHighCnt;
              }
              else
                  break;

              delta += delta / 4 + 5;

              assert(alpha >= -VALUE_INFINITE && beta <= VALUE_INFINITE);
          }

          // Sort the PV lines searched so far and update the GUI
          std::stable_sort(rootMoves.begin() + pvFirst, rootMoves.begin() + pvIdx + 1);

          if (    mainThread
              && (Threads.stop || pvIdx + 1 == multiPV || Time.elapsed() > 3000))
              sync_cout << UCI::pv(rootPos, rootDepth, alpha, beta) << sync_endl;
      }

      if (!Threads.stop)
          completedDepth = rootDepth;

      if (rootMoves[0].pv[0] != lastBestMove) {
         lastBestMove = rootMoves[0].pv[0];
         lastBestMoveDepth = rootDepth;
      }

      // Have we found a "mate in x"?
      if (   Limits.mate
          && bestValue >= VALUE_MATE_IN_MAX_PLY
          && VALUE_MATE - bestValue <= 2 * Limits.mate)
          Threads.stop = true;

      if (!mainThread)
          continue;

      // If skill level is enabled and time is up, pick a sub-optimal best move
      if (skill.enabled() && skill.time_to_pick(rootDepth))
          skill.pick_best(multiPV);

      // Do we have time for the next iteration? Can we stop searching now?
      if (    Limits.use_time_management()
          && !Threads.stop
          && !mainThread->stopOnPonderhit)
      {
          double fallingEval = (306 + 119 * failedLow + 6 * (mainThread->previousScore - bestValue)) / 581.0;
          fallingEval        = std::max(0.5, std::min(1.5, fallingEval));

          // If the bestMove is stable over several iterations, reduce time accordingly
          timeReduction = lastBestMoveDepth + 10 * ONE_PLY < completedDepth ? 1.95 : 1.0;

          // Use part of the gained time from a previous stable move for the current move
          double bestMoveInstability = 1.0 + mainThread->bestMoveChanges;
          bestMoveInstability *= std::pow(mainThread->previousTimeReduction, 0.528) / timeReduction;

          // Stop the search if we have only one legal move, or if available time elapsed
          if (   rootMoves.size() == 1
              || Time.elapsed() > Time.optimum() * bestMoveInstability * fallingEval)
          {
              // If we are allowed to ponder do not stop the search now but
              // keep pondering until the GUI sends "ponderhit" or "stop".
              if (mainThread->ponder)
                  mainThread->stopOnPonderhit = true;
              else
                  Threads.stop = true;
          }
      }
  }

  if (!mainThread)
      return;

  mainThread->previousTimeReduction = timeReduction;

  // If skill level is enabled, swap best PV line with the sub-optimal one
  if (skill.enabled())
      std::swap(rootMoves[0], *std::find(rootMoves.begin(), rootMoves.end(),
                skill.best ? skill.best : skill.pick_best(multiPV)));
}


namespace {

  // search<>() is the main search function for both PV and non-PV nodes

  template <NodeType NT>
  Value search(Position& pos, Stack* ss, Value alpha, Value beta, Depth depth, bool cutNode) {

    constexpr bool PvNode = NT == PV;
    const bool rootNode = PvNode && ss->ply == 0;

    // Check if we have an upcoming move which draws by repetition, or
    // if the opponent had an alternative move earlier to this position.
    if (   pos.rule50_count() >= 3
        && alpha < VALUE_DRAW
        && !rootNode
        && pos.has_game_cycle(ss->ply))
    {
        alpha = value_draw(depth, pos.this_thread());
        if (alpha >= beta)
            return alpha;
    }

    // Dive into quiescence search when the depth reaches zero
    if (depth < ONE_PLY)
        return qsearch<NT>(pos, ss, alpha, beta);

    assert(-VALUE_INFINITE <= alpha && alpha < beta && beta <= VALUE_INFINITE);
    assert(PvNode || (alpha == beta - 1));
    assert(DEPTH_ZERO < depth && depth < DEPTH_MAX);
    assert(!(PvNode && cutNode));
    assert(depth / ONE_PLY * ONE_PLY == depth);

    Move pv[MAX_PLY+1], capturesSearched[32], quietsSearched[64];
    StateInfo st;
    TTEntry* tte;
    Key posKey;
    Move ttMove, move, excludedMove, bestMove;
    Depth extension, newDepth;
    Value bestValue, value, ttValue, eval, maxValue, pureStaticEval;
    bool ttHit, ttPv, inCheck, givesCheck, improving;
    bool captureOrPromotion, doFullDepthSearch, moveCountPruning, ttCapture;
    Piece movedPiece;
    int moveCount, captureCount, quietCount;

    // Step 1. Initialize node
    Thread* thisThread = pos.this_thread();
    inCheck = pos.checkers();
    Color us = pos.side_to_move();
    moveCount = captureCount = quietCount = ss->moveCount = 0;
    bestValue = -VALUE_INFINITE;
    maxValue = VALUE_INFINITE;

    // Check for the available remaining time
    if (thisThread == Threads.main())
        static_cast<MainThread*>(thisThread)->check_time();

    // Used to send selDepth info to GUI (selDepth counts from 1, ply from 0)
    if (PvNode && thisThread->selDepth < ss->ply + 1)
        thisThread->selDepth = ss->ply + 1;

    if (!rootNode)
    {
        // Step 2. Check for aborted search and immediate draw
        if (   Threads.stop.load(std::memory_order_relaxed)
            || pos.is_draw(ss->ply)
            || ss->ply >= MAX_PLY)
            return (ss->ply >= MAX_PLY && !inCheck) ? evaluate(pos)
                                                    : value_draw(depth, pos.this_thread());

        // Step 3. Mate distance pruning. Even if we mate at the next move our score
        // would be at best mate_in(ss->ply+1), but if alpha is already bigger because
        // a shorter mate was found upward in the tree then there is no need to search
        // because we will never beat the current alpha. Same logic but with reversed
        // signs applies also in the opposite condition of being mated instead of giving
        // mate. In this case return a fail-high score.
        alpha = std::max(mated_in(ss->ply), alpha);
        beta = std::min(mate_in(ss->ply+1), beta);
        if (alpha >= beta)
            return alpha;
    }

    assert(0 <= ss->ply && ss->ply < MAX_PLY);

    (ss+1)->ply = ss->ply + 1;
    ss->currentMove = (ss+1)->excludedMove = bestMove = MOVE_NONE;
    ss->continuationHistory = &thisThread->continuationHistory[NO_PIECE][0];
    (ss+2)->killers[0] = (ss+2)->killers[1] = MOVE_NONE;
    Square prevSq = to_sq((ss-1)->currentMove);

    // Initialize statScore to zero for the grandchildren of the current position.
    // So statScore is shared between all grandchildren and only the first grandchild
    // starts with statScore = 0. Later grandchildren start with the last calculated
    // statScore of the previous grandchild. This influences the reduction rules in
    // LMR which are based on the statScore of parent position.
    (ss+2)->statScore = 0;

    // Step 4. Transposition table lookup. We don't want the score of a partial
    // search to overwrite a previous full search TT value, so we use a different
    // position key in case of an excluded move.
    excludedMove = ss->excludedMove;
    posKey = pos.key() ^ Key(excludedMove << 16); // Isn't a very good hash
    tte = TT.probe(posKey, ttHit);
    ttValue = ttHit ? value_from_tt(tte->value(), ss->ply) : VALUE_NONE;
    ttMove =  rootNode ? thisThread->rootMoves[thisThread->pvIdx].pv[0]
            : ttHit    ? tte->move() : MOVE_NONE;
    ttPv = (ttHit && tte->is_pv()) || (PvNode && depth > 4 * ONE_PLY);

    // At non-PV nodes we check for an early TT cutoff
    if (  !PvNode
        && ttHit
        && tte->depth() >= depth
        && ttValue != VALUE_NONE // Possible in case of TT access race
        && (ttValue >= beta ? (tte->bound() & BOUND_LOWER)
                            : (tte->bound() & BOUND_UPPER)))
    {
        // If ttMove is quiet, update move sorting heuristics on TT hit
        if (ttMove)
        {
            if (ttValue >= beta)
            {
                if (!pos.capture_or_promotion(ttMove))
                    update_quiet_stats(pos, ss, ttMove, nullptr, 0, stat_bonus(depth));

                // Extra penalty for a quiet TT or main killer move in previous ply when it gets refuted
                if (    ((ss-1)->moveCount == 1 || (ss-1)->currentMove == (ss-1)->killers[0])
                     && !pos.captured_piece())
                        update_continuation_histories(ss-1, pos.piece_on(prevSq), prevSq, -stat_bonus(depth + ONE_PLY));
            }
            // Penalty for a quiet ttMove that fails low
            else if (!pos.capture_or_promotion(ttMove))
            {
                int penalty = -stat_bonus(depth);
                thisThread->mainHistory[us][from_to(ttMove)] << penalty;
                update_continuation_histories(ss, pos.moved_piece(ttMove), to_sq(ttMove), penalty);
            }
        }
        return ttValue;
    }

    // Step 5. Tablebases probe
    if (!rootNode && TB::Cardinality)
    {
        int piecesCount = pos.count<ALL_PIECES>();

        if (    piecesCount <= TB::Cardinality
            && (piecesCount <  TB::Cardinality || depth >= TB::ProbeDepth)
            &&  pos.rule50_count() == 0
            && !pos.can_castle(ANY_CASTLING))
        {
            TB::ProbeState err;
            TB::WDLScore wdl = Tablebases::probe_wdl(pos, &err);

            // Force check of time on the next occasion
            if (thisThread == Threads.main())
                static_cast<MainThread*>(thisThread)->callsCnt = 0;

            if (err != TB::ProbeState::FAIL)
            {
                thisThread->tbHits.fetch_add(1, std::memory_order_relaxed);

                int drawScore = TB::UseRule50 ? 1 : 0;

                value =  wdl < -drawScore ? -VALUE_MATE + MAX_PLY + ss->ply + 1
                       : wdl >  drawScore ?  VALUE_MATE - MAX_PLY - ss->ply - 1
                                          :  VALUE_DRAW + 2 * wdl * drawScore;

                Bound b =  wdl < -drawScore ? BOUND_UPPER
                         : wdl >  drawScore ? BOUND_LOWER : BOUND_EXACT;

                if (    b == BOUND_EXACT
                    || (b == BOUND_LOWER ? value >= beta : value <= alpha))
                {
                    tte->save(posKey, value_to_tt(value, ss->ply), ttPv, b,
                              std::min(DEPTH_MAX - ONE_PLY, depth + 6 * ONE_PLY),
                              MOVE_NONE, VALUE_NONE);

                    return value;
                }

                if (PvNode)
                {
                    if (b == BOUND_LOWER)
                        bestValue = value, alpha = std::max(alpha, bestValue);
                    else
                        maxValue = value;
                }
            }
        }
    }

    // Step 6. Static evaluation of the position
    if (inCheck)
    {
        ss->staticEval = eval = pureStaticEval = VALUE_NONE;
        improving = false;
        goto moves_loop;  // Skip early pruning when in check
    }
    else if (ttHit)
    {
        // Never assume anything on values stored in TT
        ss->staticEval = eval = pureStaticEval = tte->eval();
        if (eval == VALUE_NONE)
            ss->staticEval = eval = pureStaticEval = evaluate(pos);

        // Can ttValue be used as a better position evaluation?
        if (    ttValue != VALUE_NONE
            && (tte->bound() & (ttValue > eval ? BOUND_LOWER : BOUND_UPPER)))
            eval = ttValue;
    }
    else
    {
        if ((ss-1)->currentMove != MOVE_NULL)
        {
            int bonus = -(ss-1)->statScore / 512;

            pureStaticEval = evaluate(pos);
            ss->staticEval = eval = pureStaticEval + bonus;
        }
        else
            ss->staticEval = eval = pureStaticEval = -(ss-1)->staticEval + 2 * Eval::Tempo;

        tte->save(posKey, VALUE_NONE, ttPv, BOUND_NONE, DEPTH_NONE, MOVE_NONE, pureStaticEval);
    }

    // Step 7. Razoring (~2 Elo)
    if (   !rootNode // The required rootNode PV handling is not available in qsearch
        &&  depth < 2 * ONE_PLY
        &&  eval <= alpha - RazorMargin)
        return qsearch<NT>(pos, ss, alpha, beta);

    improving =   ss->staticEval >= (ss-2)->staticEval
               || (ss-2)->staticEval == VALUE_NONE;

    // Step 8. Futility pruning: child node (~30 Elo)
    if (   !PvNode
        &&  depth < 7 * ONE_PLY
        &&  eval - futility_margin(depth, improving) >= beta
        &&  eval < VALUE_KNOWN_WIN) // Do not return unproven wins
        return eval;

    // Step 9. Null move search with verification search (~40 Elo)
    if (   !PvNode
        && (ss-1)->currentMove != MOVE_NULL
        && (ss-1)->statScore < 23200
        &&  eval >= beta
        &&  pureStaticEval >= beta - 36 * depth / ONE_PLY + 225
        && !excludedMove
        &&  pos.non_pawn_material(us)
        && (ss->ply >= thisThread->nmpMinPly || us != thisThread->nmpColor))
    {
        assert(eval - beta >= 0);

        // Null move dynamic reduction based on depth and value
        Depth R = ((823 + 67 * depth / ONE_PLY) / 256 + std::min(int(eval - beta) / 200, 3)) * ONE_PLY;

        ss->currentMove = MOVE_NULL;
        ss->continuationHistory = &thisThread->continuationHistory[NO_PIECE][0];

        pos.do_null_move(st);

        Value nullValue = -search<NonPV>(pos, ss+1, -beta, -beta+1, depth-R, !cutNode);

        pos.undo_null_move();

        if (nullValue >= beta)
        {
            // Do not return unproven mate scores
            if (nullValue >= VALUE_MATE_IN_MAX_PLY)
                nullValue = beta;

            if (thisThread->nmpMinPly || (abs(beta) < VALUE_KNOWN_WIN && depth < 12 * ONE_PLY))
                return nullValue;

            assert(!thisThread->nmpMinPly); // Recursive verification is not allowed

            // Do verification search at high depths, with null move pruning disabled
            // for us, until ply exceeds nmpMinPly.
            thisThread->nmpMinPly = ss->ply + 3 * (depth-R) / 4;
            thisThread->nmpColor = us;

            Value v = search<NonPV>(pos, ss, beta-1, beta, depth-R, false);

            thisThread->nmpMinPly = 0;

            if (v >= beta)
                return nullValue;
        }
    }

    // Step 10. ProbCut (~10 Elo)
    // If we have a good enough capture and a reduced search returns a value
    // much above beta, we can (almost) safely prune the previous move.
    if (   !PvNode
        &&  depth >= 5 * ONE_PLY
        &&  abs(beta) < VALUE_MATE_IN_MAX_PLY)
    {
        Value raisedBeta = std::min(beta + 216 - 48 * improving, VALUE_INFINITE);
        MovePicker mp(pos, ttMove, raisedBeta - ss->staticEval, &thisThread->captureHistory);
        int probCutCount = 0;

        while (  (move = mp.next_move()) != MOVE_NONE
               && probCutCount < 2 + 2 * cutNode)
            if (move != excludedMove && pos.legal(move))
            {
                probCutCount++;

                ss->currentMove = move;
                ss->continuationHistory = &thisThread->continuationHistory[pos.moved_piece(move)][to_sq(move)];

                assert(depth >= 5 * ONE_PLY);

                pos.do_move(move, st);

                // Perform a preliminary qsearch to verify that the move holds
                value = -qsearch<NonPV>(pos, ss+1, -raisedBeta, -raisedBeta+1);

                // If the qsearch held perform the regular search
                if (value >= raisedBeta)
                    value = -search<NonPV>(pos, ss+1, -raisedBeta, -raisedBeta+1, depth - 4 * ONE_PLY, !cutNode);

                pos.undo_move(move);

                if (value >= raisedBeta)
                    return value;
            }
    }

    // Step 11. Internal iterative deepening (~2 Elo)
    if (    depth >= 8 * ONE_PLY
        && !ttMove)
    {
        search<NT>(pos, ss, alpha, beta, depth - 7 * ONE_PLY, cutNode);

        tte = TT.probe(posKey, ttHit);
        ttValue = ttHit ? value_from_tt(tte->value(), ss->ply) : VALUE_NONE;
        ttMove = ttHit ? tte->move() : MOVE_NONE;
    }

moves_loop: // When in check, search starts from here

    const PieceToHistory* contHist[] = { (ss-1)->continuationHistory, (ss-2)->continuationHistory, nullptr, (ss-4)->continuationHistory };
    Move countermove = thisThread->counterMoves[pos.piece_on(prevSq)][prevSq];

    MovePicker mp(pos, ttMove, depth, &thisThread->mainHistory,
                                      &thisThread->captureHistory,
                                      contHist,
                                      countermove,
                                      ss->killers);
    value = bestValue; // Workaround a bogus 'uninitialized' warning under gcc

    moveCountPruning = false;
    ttCapture = ttMove && pos.capture_or_promotion(ttMove);

    // Step 12. Loop through all pseudo-legal moves until no moves remain
    // or a beta cutoff occurs.
    while ((move = mp.next_move(moveCountPruning)) != MOVE_NONE)
    {
      assert(is_ok(move));

      if (move == excludedMove)
          continue;

      // At root obey the "searchmoves" option and skip moves not listed in Root
      // Move List. As a consequence any illegal move is also skipped. In MultiPV
      // mode we also skip PV moves which have been already searched and those
      // of lower "TB rank" if we are in a TB root position.
      if (rootNode && !std::count(thisThread->rootMoves.begin() + thisThread->pvIdx,
                                  thisThread->rootMoves.begin() + thisThread->pvLast, move))
          continue;

      ss->moveCount = ++moveCount;

      if (rootNode && thisThread == Threads.main() && Time.elapsed() > 3000)
          sync_cout << "info depth " << depth / ONE_PLY
                    << " currmove " << UCI::move(move, pos.is_chess960())
                    << " currmovenumber " << moveCount + thisThread->pvIdx << sync_endl;
      if (PvNode)
          (ss+1)->pv = nullptr;

      extension = DEPTH_ZERO;
      captureOrPromotion = pos.capture_or_promotion(move);
      movedPiece = pos.moved_piece(move);
      givesCheck = gives_check(pos, move);

<<<<<<< HEAD
      moveCountPruning = (moveCount >= futility_move_count(improving, depth / ONE_PLY));

=======
>>>>>>> 82ff04b9
      // Step 13. Extensions (~70 Elo)

      // Singular extension search (~60 Elo). If all moves but one fail low on a
      // search of (alpha-s, beta-s), and just one fails high on (alpha, beta),
      // then that move is singular and should be extended. To verify this we do
      // a reduced search on all the other moves but the ttMove and if the
      // result is lower than ttValue minus a margin then we will extend the ttMove.
      if (    depth >= 8 * ONE_PLY
          &&  move == ttMove
          && !rootNode
          && !excludedMove // Avoid recursive singular search
          &&  ttValue != VALUE_NONE
          && (tte->bound() & BOUND_LOWER)
          &&  tte->depth() >= depth - 3 * ONE_PLY
          &&  pos.legal(move))
      {
          Value singularBeta = std::max(ttValue - 2 * depth / ONE_PLY, -VALUE_MATE);
          ss->excludedMove = move;
          value = search<NonPV>(pos, ss, singularBeta - 1, singularBeta, depth / 2, cutNode);
          ss->excludedMove = MOVE_NONE;

          if (value < singularBeta)
              extension = ONE_PLY;

          // Multi-cut pruning
          // Our ttMove is assumed to fail high, and now we failed high also on a reduced
          // search without the ttMove. So we assume this expected Cut-node is not singular,
          // that is multiple moves fail high, and we can prune the whole subtree by returning
          // the hard beta bound.
          else if (cutNode && singularBeta > beta)
              return beta;
      }

      // Check extension (~2 Elo)
      else if (    givesCheck
               && (pos.blockers_for_king(~us) & from_sq(move) || pos.see_ge(move)))
          extension = ONE_PLY;

      // Castling extension
      else if (type_of(move) == CASTLING)
          extension = ONE_PLY;

      // Calculate new depth for this move
      newDepth = depth - ONE_PLY + extension;

      // Step 14. Pruning at shallow depth (~170 Elo)
      if (  !rootNode
          && pos.non_pawn_material(us)
          && bestValue > VALUE_MATED_IN_MAX_PLY)
      {
          // Skip quiet moves if movecount exceeds our FutilityMoveCount threshold
          moveCountPruning = depth < 16 * ONE_PLY
                          && moveCount >= FutilityMoveCounts[improving][depth / ONE_PLY];

          if (   !captureOrPromotion
              && !givesCheck
              && !pos.advanced_pawn_push(move))
          {
              // Move count based pruning (~30 Elo)
              if (moveCountPruning)
                  continue;

              // Reduced depth of the next LMR search
              int lmrDepth = std::max(newDepth - reduction<PvNode>(improving, depth, moveCount), DEPTH_ZERO) / ONE_PLY;

              // Countermoves based pruning (~20 Elo)
              if (   lmrDepth < 3 + ((ss-1)->statScore > 0 || (ss-1)->moveCount == 1)
                  && (*contHist[0])[movedPiece][to_sq(move)] < CounterMovePruneThreshold
                  && (*contHist[1])[movedPiece][to_sq(move)] < CounterMovePruneThreshold)
                  continue;

              // Futility pruning: parent node (~2 Elo)
              if (   lmrDepth < 7
                  && !inCheck
                  && ss->staticEval + 256 + 200 * lmrDepth <= alpha)
                  continue;

              // Prune moves with negative SEE (~10 Elo)
              if (!pos.see_ge(move, Value(-29 * lmrDepth * lmrDepth)))
                  continue;
          }
          else if (   !extension // (~20 Elo)
                   && !pos.see_ge(move, -PawnValueEg * (depth / ONE_PLY)))
                  continue;
      }

      // Speculative prefetch as early as possible
      prefetch(TT.first_entry(pos.key_after(move)));

      // Check for legality just before making the move
      if (!rootNode && !pos.legal(move))
      {
          ss->moveCount = --moveCount;
          continue;
      }

      // Update the current move (this must be done after singular extension search)
      ss->currentMove = move;
      ss->continuationHistory = &thisThread->continuationHistory[movedPiece][to_sq(move)];

      // Step 15. Make the move
      pos.do_move(move, st, givesCheck);

      // Step 16. Reduced depth search (LMR). If the move fails high it will be
      // re-searched at full depth.
      if (    depth >= 3 * ONE_PLY
          &&  moveCount > 1
          && (!captureOrPromotion || moveCountPruning))
      {
          Depth r = reduction<PvNode>(improving, depth, moveCount);

          // Decrease reduction if position is or has been on the PV
          if (ttPv)
              r -= ONE_PLY;

          // Decrease reduction if opponent's move count is high (~10 Elo)
          if ((ss-1)->moveCount > 15)
              r -= ONE_PLY;

          if (!captureOrPromotion)
          {
              // Increase reduction if ttMove is a capture (~0 Elo)
              if (ttCapture)
                  r += ONE_PLY;

              // Increase reduction for cut nodes (~5 Elo)
              if (cutNode)
                  r += 2 * ONE_PLY;

              // Decrease reduction for moves that escape a capture. Filter out
              // castling moves, because they are coded as "king captures rook" and
              // hence break make_move(). (~5 Elo)
              else if (    type_of(move) == NORMAL
                       && !pos.see_ge(make_move(to_sq(move), from_sq(move))))
                  r -= 2 * ONE_PLY;

              ss->statScore =  thisThread->mainHistory[us][from_to(move)]
                             + (*contHist[0])[movedPiece][to_sq(move)]
                             + (*contHist[1])[movedPiece][to_sq(move)]
                             + (*contHist[3])[movedPiece][to_sq(move)]
                             - 4000;

              // Decrease/increase reduction by comparing opponent's stat score (~10 Elo)
              if (ss->statScore >= 0 && (ss-1)->statScore < 0)
                  r -= ONE_PLY;

              else if ((ss-1)->statScore >= 0 && ss->statScore < 0)
                  r += ONE_PLY;

              // Decrease/increase reduction for moves with a good/bad history (~30 Elo)
              r -= ss->statScore / 20000 * ONE_PLY;
          }

          Depth d = std::max(newDepth - std::max(r, DEPTH_ZERO), ONE_PLY);

          value = -search<NonPV>(pos, ss+1, -(alpha+1), -alpha, d, true);

          doFullDepthSearch = (value > alpha && d != newDepth);
      }
      else
          doFullDepthSearch = !PvNode || moveCount > 1;

      // Step 17. Full depth search when LMR is skipped or fails high
      if (doFullDepthSearch)
          value = -search<NonPV>(pos, ss+1, -(alpha+1), -alpha, newDepth, !cutNode);

      // For PV nodes only, do a full PV search on the first move or after a fail
      // high (in the latter case search only if value < beta), otherwise let the
      // parent node fail low with value <= alpha and try another move.
      if (PvNode && (moveCount == 1 || (value > alpha && (rootNode || value < beta))))
      {
          (ss+1)->pv = pv;
          (ss+1)->pv[0] = MOVE_NONE;

          value = -search<PV>(pos, ss+1, -beta, -alpha, newDepth, false);
      }

      // Step 18. Undo move
      pos.undo_move(move);

      assert(value > -VALUE_INFINITE && value < VALUE_INFINITE);

      // Step 19. Check for a new best move
      // Finished searching the move. If a stop occurred, the return value of
      // the search cannot be trusted, and we return immediately without
      // updating best move, PV and TT.
      if (Threads.stop.load(std::memory_order_relaxed))
          return VALUE_ZERO;

      if (rootNode)
      {
          RootMove& rm = *std::find(thisThread->rootMoves.begin(),
                                    thisThread->rootMoves.end(), move);

          // PV move or new best move?
          if (moveCount == 1 || value > alpha)
          {
              rm.score = value;
              rm.selDepth = thisThread->selDepth;
              rm.pv.resize(1);

              assert((ss+1)->pv);

              for (Move* m = (ss+1)->pv; *m != MOVE_NONE; ++m)
                  rm.pv.push_back(*m);

              // We record how often the best move has been changed in each
              // iteration. This information is used for time management: When
              // the best move changes frequently, we allocate some more time.
              if (moveCount > 1 && thisThread == Threads.main())
                  ++static_cast<MainThread*>(thisThread)->bestMoveChanges;
          }
          else
              // All other moves but the PV are set to the lowest value: this
              // is not a problem when sorting because the sort is stable and the
              // move position in the list is preserved - just the PV is pushed up.
              rm.score = -VALUE_INFINITE;
      }

      if (value > bestValue)
      {
          bestValue = value;

          if (value > alpha)
          {
              bestMove = move;

              if (PvNode && !rootNode) // Update pv even in fail-high case
                  update_pv(ss->pv, move, (ss+1)->pv);

              if (PvNode && value < beta) // Update alpha! Always alpha < beta
                  alpha = value;
              else
              {
                  assert(value >= beta); // Fail high
                  ss->statScore = 0;
                  break;
              }
          }
      }

      if (move != bestMove)
      {
          if (captureOrPromotion && captureCount < 32)
              capturesSearched[captureCount++] = move;

          else if (!captureOrPromotion && quietCount < 64)
              quietsSearched[quietCount++] = move;
      }
    }

    // The following condition would detect a stop only after move loop has been
    // completed. But in this case bestValue is valid because we have fully
    // searched our subtree, and we can anyhow save the result in TT.
    /*
       if (Threads.stop)
        return VALUE_DRAW;
    */

    // Step 20. Check for mate and stalemate
    // All legal moves have been searched and if there are no legal moves, it
    // must be a mate or a stalemate. If we are in a singular extension search then
    // return a fail low score.

    assert(moveCount || !inCheck || excludedMove || !MoveList<LEGAL>(pos).size());

    if (!moveCount)
        bestValue = excludedMove ? alpha
                   :     inCheck ? mated_in(ss->ply) : VALUE_DRAW;
    else if (bestMove)
    {
        // Quiet best move: update move sorting heuristics
        if (!pos.capture_or_promotion(bestMove))
            update_quiet_stats(pos, ss, bestMove, quietsSearched, quietCount,
                               stat_bonus(depth + (bestValue > beta + PawnValueMg ? ONE_PLY : DEPTH_ZERO)));

        update_capture_stats(pos, bestMove, capturesSearched, captureCount, stat_bonus(depth + ONE_PLY));

        // Extra penalty for a quiet TT or main killer move in previous ply when it gets refuted
        if (   ((ss-1)->moveCount == 1 || ((ss-1)->currentMove == (ss-1)->killers[0]))
            && !pos.captured_piece())
                update_continuation_histories(ss-1, pos.piece_on(prevSq), prevSq, -stat_bonus(depth + ONE_PLY));

    }
    // Bonus for prior countermove that caused the fail low
    else if (   (depth >= 3 * ONE_PLY || PvNode)
             && !pos.captured_piece())
        update_continuation_histories(ss-1, pos.piece_on(prevSq), prevSq, stat_bonus(depth));

    if (PvNode)
        bestValue = std::min(bestValue, maxValue);

    if (!excludedMove)
        tte->save(posKey, value_to_tt(bestValue, ss->ply), ttPv,
                  bestValue >= beta ? BOUND_LOWER :
                  PvNode && bestMove ? BOUND_EXACT : BOUND_UPPER,
                  depth, bestMove, pureStaticEval);

    assert(bestValue > -VALUE_INFINITE && bestValue < VALUE_INFINITE);

    return bestValue;
  }


  // qsearch() is the quiescence search function, which is called by the main
  // search function with depth zero, or recursively with depth less than ONE_PLY.
  template <NodeType NT>
  Value qsearch(Position& pos, Stack* ss, Value alpha, Value beta, Depth depth) {

    constexpr bool PvNode = NT == PV;

    assert(alpha >= -VALUE_INFINITE && alpha < beta && beta <= VALUE_INFINITE);
    assert(PvNode || (alpha == beta - 1));
    assert(depth <= DEPTH_ZERO);
    assert(depth / ONE_PLY * ONE_PLY == depth);

    Move pv[MAX_PLY+1];
    StateInfo st;
    TTEntry* tte;
    Key posKey;
    Move ttMove, move, bestMove;
    Depth ttDepth;
    Value bestValue, value, ttValue, futilityValue, futilityBase, oldAlpha;
    bool ttHit, pvHit, inCheck, givesCheck, evasionPrunable;
    int moveCount;

    if (PvNode)
    {
        oldAlpha = alpha; // To flag BOUND_EXACT when eval above alpha and no available moves
        (ss+1)->pv = pv;
        ss->pv[0] = MOVE_NONE;
    }

    Thread* thisThread = pos.this_thread();
    (ss+1)->ply = ss->ply + 1;
    ss->currentMove = bestMove = MOVE_NONE;
    ss->continuationHistory = &thisThread->continuationHistory[NO_PIECE][0];
    inCheck = pos.checkers();
    moveCount = 0;

    // Check for an immediate draw or maximum ply reached
    if (   pos.is_draw(ss->ply)
        || ss->ply >= MAX_PLY)
        return (ss->ply >= MAX_PLY && !inCheck) ? evaluate(pos) : VALUE_DRAW;

    assert(0 <= ss->ply && ss->ply < MAX_PLY);

    // Decide whether or not to include checks: this fixes also the type of
    // TT entry depth that we are going to use. Note that in qsearch we use
    // only two types of depth in TT: DEPTH_QS_CHECKS or DEPTH_QS_NO_CHECKS.
    ttDepth = inCheck || depth >= DEPTH_QS_CHECKS ? DEPTH_QS_CHECKS
                                                  : DEPTH_QS_NO_CHECKS;
    // Transposition table lookup
    posKey = pos.key();
    tte = TT.probe(posKey, ttHit);
    ttValue = ttHit ? value_from_tt(tte->value(), ss->ply) : VALUE_NONE;
    ttMove = ttHit ? tte->move() : MOVE_NONE;
    pvHit = ttHit && tte->is_pv();

    if (  !PvNode
        && ttHit
        && tte->depth() >= ttDepth
        && ttValue != VALUE_NONE // Only in case of TT access race
        && (ttValue >= beta ? (tte->bound() & BOUND_LOWER)
                            : (tte->bound() & BOUND_UPPER)))
        return ttValue;

    // Evaluate the position statically
    if (inCheck)
    {
        ss->staticEval = VALUE_NONE;
        bestValue = futilityBase = -VALUE_INFINITE;
    }
    else
    {
        if (ttHit)
        {
            // Never assume anything on values stored in TT
            if ((ss->staticEval = bestValue = tte->eval()) == VALUE_NONE)
                ss->staticEval = bestValue = evaluate(pos);

            // Can ttValue be used as a better position evaluation?
            if (    ttValue != VALUE_NONE
                && (tte->bound() & (ttValue > bestValue ? BOUND_LOWER : BOUND_UPPER)))
                bestValue = ttValue;
        }
        else
            ss->staticEval = bestValue =
            (ss-1)->currentMove != MOVE_NULL ? evaluate(pos)
                                             : -(ss-1)->staticEval + 2 * Eval::Tempo;

        // Stand pat. Return immediately if static value is at least beta
        if (bestValue >= beta)
        {
            if (!ttHit)
                tte->save(posKey, value_to_tt(bestValue, ss->ply), pvHit, BOUND_LOWER,
                          DEPTH_NONE, MOVE_NONE, ss->staticEval);

            return bestValue;
        }

        if (PvNode && bestValue > alpha)
            alpha = bestValue;

        futilityBase = bestValue + 128;
    }

    const PieceToHistory* contHist[] = { (ss-1)->continuationHistory, (ss-2)->continuationHistory, nullptr, (ss-4)->continuationHistory };

    // Initialize a MovePicker object for the current position, and prepare
    // to search the moves. Because the depth is <= 0 here, only captures,
    // queen promotions and checks (only if depth >= DEPTH_QS_CHECKS) will
    // be generated.
    MovePicker mp(pos, ttMove, depth, &thisThread->mainHistory,
                                      &thisThread->captureHistory,
                                      contHist,
                                      to_sq((ss-1)->currentMove));

    // Loop through the moves until no moves remain or a beta cutoff occurs
    while ((move = mp.next_move()) != MOVE_NONE)
    {
      assert(is_ok(move));

      givesCheck = gives_check(pos, move);

      moveCount++;

      // Futility pruning
      if (   !inCheck
          && !givesCheck
          &&  futilityBase > -VALUE_KNOWN_WIN
          && !pos.advanced_pawn_push(move))
      {
          assert(type_of(move) != ENPASSANT); // Due to !pos.advanced_pawn_push

          futilityValue = futilityBase + PieceValue[EG][pos.piece_on(to_sq(move))];

          if (futilityValue <= alpha)
          {
              bestValue = std::max(bestValue, futilityValue);
              continue;
          }

          if (futilityBase <= alpha && !pos.see_ge(move, VALUE_ZERO + 1))
          {
              bestValue = std::max(bestValue, futilityBase);
              continue;
          }
      }

      // Detect non-capture evasions that are candidates to be pruned
      evasionPrunable =    inCheck
                       &&  (depth != DEPTH_ZERO || moveCount > 2)
                       &&  bestValue > VALUE_MATED_IN_MAX_PLY
                       && !pos.capture(move);

      // Don't search moves with negative SEE values
      if (  (!inCheck || evasionPrunable)
          && !pos.see_ge(move))
          continue;

      // Speculative prefetch as early as possible
      prefetch(TT.first_entry(pos.key_after(move)));

      // Check for legality just before making the move
      if (!pos.legal(move))
      {
          moveCount--;
          continue;
      }

      ss->currentMove = move;
      ss->continuationHistory = &thisThread->continuationHistory[pos.moved_piece(move)][to_sq(move)];

      // Make and search the move
      pos.do_move(move, st, givesCheck);
      value = -qsearch<NT>(pos, ss+1, -beta, -alpha, depth - ONE_PLY);
      pos.undo_move(move);

      assert(value > -VALUE_INFINITE && value < VALUE_INFINITE);

      // Check for a new best move
      if (value > bestValue)
      {
          bestValue = value;

          if (value > alpha)
          {
              bestMove = move;

              if (PvNode) // Update pv even in fail-high case
                  update_pv(ss->pv, move, (ss+1)->pv);

              if (PvNode && value < beta) // Update alpha here!
                  alpha = value;
              else
                  break; // Fail high
          }
       }
    }

    // All legal moves have been searched. A special case: If we're in check
    // and no legal moves were found, it is checkmate.
    if (inCheck && bestValue == -VALUE_INFINITE)
        return mated_in(ss->ply); // Plies to mate from the root

    tte->save(posKey, value_to_tt(bestValue, ss->ply), pvHit,
              bestValue >= beta ? BOUND_LOWER :
              PvNode && bestValue > oldAlpha  ? BOUND_EXACT : BOUND_UPPER,
              ttDepth, bestMove, ss->staticEval);

    assert(bestValue > -VALUE_INFINITE && bestValue < VALUE_INFINITE);

    return bestValue;
  }


  // value_to_tt() adjusts a mate score from "plies to mate from the root" to
  // "plies to mate from the current position". Non-mate scores are unchanged.
  // The function is called before storing a value in the transposition table.

  Value value_to_tt(Value v, int ply) {

    assert(v != VALUE_NONE);

    return  v >= VALUE_MATE_IN_MAX_PLY  ? v + ply
          : v <= VALUE_MATED_IN_MAX_PLY ? v - ply : v;
  }


  // value_from_tt() is the inverse of value_to_tt(): It adjusts a mate score
  // from the transposition table (which refers to the plies to mate/be mated
  // from current position) to "plies to mate/be mated from the root".

  Value value_from_tt(Value v, int ply) {

    return  v == VALUE_NONE             ? VALUE_NONE
          : v >= VALUE_MATE_IN_MAX_PLY  ? v - ply
          : v <= VALUE_MATED_IN_MAX_PLY ? v + ply : v;
  }


  // update_pv() adds current move and appends child pv[]

  void update_pv(Move* pv, Move move, Move* childPv) {

    for (*pv++ = move; childPv && *childPv != MOVE_NONE; )
        *pv++ = *childPv++;
    *pv = MOVE_NONE;
  }


  // update_continuation_histories() updates histories of the move pairs formed
  // by moves at ply -1, -2, and -4 with current move.

  void update_continuation_histories(Stack* ss, Piece pc, Square to, int bonus) {

    for (int i : {1, 2, 4})
        if (is_ok((ss-i)->currentMove))
            (*(ss-i)->continuationHistory)[pc][to] << bonus;
  }


  // update_capture_stats() updates move sorting heuristics when a new capture best move is found

  void update_capture_stats(const Position& pos, Move move,
                            Move* captures, int captureCount, int bonus) {

      CapturePieceToHistory& captureHistory =  pos.this_thread()->captureHistory;
      Piece moved_piece = pos.moved_piece(move);
      PieceType captured = type_of(pos.piece_on(to_sq(move)));

      if (pos.capture_or_promotion(move))
          captureHistory[moved_piece][to_sq(move)][captured] << bonus;

      // Decrease all the other played capture moves
      for (int i = 0; i < captureCount; ++i)
      {
          moved_piece = pos.moved_piece(captures[i]);
          captured = type_of(pos.piece_on(to_sq(captures[i])));
          captureHistory[moved_piece][to_sq(captures[i])][captured] << -bonus;
      }
  }


  // update_quiet_stats() updates move sorting heuristics when a new quiet best move is found

  void update_quiet_stats(const Position& pos, Stack* ss, Move move,
                          Move* quiets, int quietCount, int bonus) {

    if (ss->killers[0] != move)
    {
        ss->killers[1] = ss->killers[0];
        ss->killers[0] = move;
    }

    Color us = pos.side_to_move();
    Thread* thisThread = pos.this_thread();
    thisThread->mainHistory[us][from_to(move)] << bonus;
    update_continuation_histories(ss, pos.moved_piece(move), to_sq(move), bonus);

    if (is_ok((ss-1)->currentMove))
    {
        Square prevSq = to_sq((ss-1)->currentMove);
        thisThread->counterMoves[pos.piece_on(prevSq)][prevSq] = move;
    }

    // Decrease all the other played quiet moves
    for (int i = 0; i < quietCount; ++i)
    {
        thisThread->mainHistory[us][from_to(quiets[i])] << -bonus;
        update_continuation_histories(ss, pos.moved_piece(quiets[i]), to_sq(quiets[i]), -bonus);
    }
  }

  // When playing with strength handicap, choose best move among a set of RootMoves
  // using a statistical rule dependent on 'level'. Idea by Heinz van Saanen.

  Move Skill::pick_best(size_t multiPV) {

    const RootMoves& rootMoves = Threads.main()->rootMoves;
    static PRNG rng(now()); // PRNG sequence should be non-deterministic

    // RootMoves are already sorted by score in descending order
    Value topScore = rootMoves[0].score;
    int delta = std::min(topScore - rootMoves[multiPV - 1].score, PawnValueMg);
    int weakness = 120 - 2 * level;
    int maxScore = -VALUE_INFINITE;

    // Choose best move. For each move score we add two terms, both dependent on
    // weakness. One is deterministic and bigger for weaker levels, and one is
    // random. Then we choose the move with the resulting highest score.
    for (size_t i = 0; i < multiPV; ++i)
    {
        // This is our magic formula
        int push = (  weakness * int(topScore - rootMoves[i].score)
                    + delta * (rng.rand<unsigned>() % weakness)) / 128;

        if (rootMoves[i].score + push >= maxScore)
        {
            maxScore = rootMoves[i].score + push;
            best = rootMoves[i].pv[0];
        }
    }

    return best;
  }

} // namespace

/// MainThread::check_time() is used to print debug info and, more importantly,
/// to detect when we are out of available time and thus stop the search.

void MainThread::check_time() {

  if (--callsCnt > 0)
      return;

  // When using nodes, ensure checking rate is not lower than 0.1% of nodes
  callsCnt = Limits.nodes ? std::min(1024, int(Limits.nodes / 1024)) : 1024;

  static TimePoint lastInfoTime = now();

  TimePoint elapsed = Time.elapsed();
  TimePoint tick = Limits.startTime + elapsed;

  if (tick - lastInfoTime >= 1000)
  {
      lastInfoTime = tick;
      dbg_print();
  }

  // We should not stop pondering until told so by the GUI
  if (ponder)
      return;

  if (   (Limits.use_time_management() && (elapsed > Time.maximum() - 10 || stopOnPonderhit))
      || (Limits.movetime && elapsed >= Limits.movetime)
      || (Limits.nodes && Threads.nodes_searched() >= (uint64_t)Limits.nodes))
      Threads.stop = true;
}


/// UCI::pv() formats PV information according to the UCI protocol. UCI requires
/// that all (if any) unsearched PV lines are sent using a previous search score.

string UCI::pv(const Position& pos, Depth depth, Value alpha, Value beta) {

  std::stringstream ss;
  TimePoint elapsed = Time.elapsed() + 1;
  const RootMoves& rootMoves = pos.this_thread()->rootMoves;
  size_t pvIdx = pos.this_thread()->pvIdx;
  size_t multiPV = std::min((size_t)Options["MultiPV"], rootMoves.size());
  uint64_t nodesSearched = Threads.nodes_searched();
  uint64_t tbHits = Threads.tb_hits() + (TB::RootInTB ? rootMoves.size() : 0);

  for (size_t i = 0; i < multiPV; ++i)
  {
      bool updated = (i <= pvIdx && rootMoves[i].score != -VALUE_INFINITE);

      if (depth == ONE_PLY && !updated)
          continue;

      Depth d = updated ? depth : depth - ONE_PLY;
      Value v = updated ? rootMoves[i].score : rootMoves[i].previousScore;

      bool tb = TB::RootInTB && abs(v) < VALUE_MATE - MAX_PLY;
      v = tb ? rootMoves[i].tbScore : v;

      if (ss.rdbuf()->in_avail()) // Not at first line
          ss << "\n";

      ss << "info"
         << " depth "    << d / ONE_PLY
         << " seldepth " << rootMoves[i].selDepth
         << " multipv "  << i + 1
         << " score "    << UCI::value(v);

      if (!tb && i == pvIdx)
          ss << (v >= beta ? " lowerbound" : v <= alpha ? " upperbound" : "");

      ss << " nodes "    << nodesSearched
         << " nps "      << nodesSearched * 1000 / elapsed;

      if (elapsed > 1000) // Earlier makes little sense
          ss << " hashfull " << TT.hashfull();

      ss << " tbhits "   << tbHits
         << " time "     << elapsed
         << " pv";

      for (Move m : rootMoves[i].pv)
          ss << " " << UCI::move(m, pos.is_chess960());
  }

  return ss.str();
}


/// RootMove::extract_ponder_from_tt() is called in case we have no ponder move
/// before exiting the search, for instance, in case we stop the search during a
/// fail high at root. We try hard to have a ponder move to return to the GUI,
/// otherwise in case of 'ponder on' we have nothing to think on.

bool RootMove::extract_ponder_from_tt(Position& pos) {

    StateInfo st;
    bool ttHit;

    assert(pv.size() == 1);

    if (pv[0] == MOVE_NONE)
        return false;

    pos.do_move(pv[0], st);
    TTEntry* tte = TT.probe(pos.key(), ttHit);

    if (ttHit)
    {
        Move m = tte->move(); // Local copy to be SMP safe
        if (MoveList<LEGAL>(pos).contains(m))
            pv.push_back(m);
    }

    pos.undo_move(pv[0]);
    return pv.size() > 1;
}

void Tablebases::rank_root_moves(Position& pos, Search::RootMoves& rootMoves) {

    RootInTB = false;
    UseRule50 = bool(Options["Syzygy50MoveRule"]);
    ProbeDepth = int(Options["SyzygyProbeDepth"]) * ONE_PLY;
    Cardinality = int(Options["SyzygyProbeLimit"]);
    bool dtz_available = true;

    // Tables with fewer pieces than SyzygyProbeLimit are searched with
    // ProbeDepth == DEPTH_ZERO
    if (Cardinality > MaxCardinality)
    {
        Cardinality = MaxCardinality;
        ProbeDepth = DEPTH_ZERO;
    }

    if (Cardinality >= popcount(pos.pieces()) && !pos.can_castle(ANY_CASTLING))
    {
        // Rank moves using DTZ tables
        RootInTB = root_probe(pos, rootMoves);

        if (!RootInTB)
        {
            // DTZ tables are missing; try to rank moves using WDL tables
            dtz_available = false;
            RootInTB = root_probe_wdl(pos, rootMoves);
        }
    }

    if (RootInTB)
    {
        // Sort moves according to TB rank
        std::sort(rootMoves.begin(), rootMoves.end(),
                  [](const RootMove &a, const RootMove &b) { return a.tbRank > b.tbRank; } );

        // Probe during search only if DTZ is not available and we are winning
        if (dtz_available || rootMoves[0].tbScore <= VALUE_DRAW)
            Cardinality = 0;
    }
    else
    {
        // Assign the same rank to all moves
        for (auto& m : rootMoves)
            m.tbRank = 0;
    }
}<|MERGE_RESOLUTION|>--- conflicted
+++ resolved
@@ -910,11 +910,7 @@
       movedPiece = pos.moved_piece(move);
       givesCheck = gives_check(pos, move);
 
-<<<<<<< HEAD
-      moveCountPruning = (moveCount >= futility_move_count(improving, depth / ONE_PLY));
-
-=======
->>>>>>> 82ff04b9
+
       // Step 13. Extensions (~70 Elo)
 
       // Singular extension search (~60 Elo). If all moves but one fail low on a
@@ -966,8 +962,7 @@
           && bestValue > VALUE_MATED_IN_MAX_PLY)
       {
           // Skip quiet moves if movecount exceeds our FutilityMoveCount threshold
-          moveCountPruning = depth < 16 * ONE_PLY
-                          && moveCount >= FutilityMoveCounts[improving][depth / ONE_PLY];
+          moveCountPruning = moveCount >= futility_move_count(improving,depth / ONE_PLY);
 
           if (   !captureOrPromotion
               && !givesCheck
