/*
  Stockfish, a UCI chess playing engine derived from Glaurung 2.1
  Copyright (C) 2004-2008 Tord Romstad (Glaurung author)
  Copyright (C) 2008-2015 Marco Costalba, Joona Kiiski, Tord Romstad
  Copyright (C) 2015-2020 Marco Costalba, Joona Kiiski, Gary Linscott, Tord Romstad

  Stockfish is free software: you can redistribute it and/or modify
  it under the terms of the GNU General Public License as published by
  the Free Software Foundation, either version 3 of the License, or
  (at your option) any later version.

  Stockfish is distributed in the hope that it will be useful,
  but WITHOUT ANY WARRANTY; without even the implied warranty of
  MERCHANTABILITY or FITNESS FOR A PARTICULAR PURPOSE.  See the
  GNU General Public License for more details.

  You should have received a copy of the GNU General Public License
  along with this program.  If not, see <http://www.gnu.org/licenses/>.
*/

#include <algorithm>
#include <cassert>
#include <cmath>
#include <cstring>   // For std::memset
#include <iostream>
#include <sstream>

#include "evaluate.h"
#include "misc.h"
#include "movegen.h"
#include "movepick.h"
#include "position.h"
#include "search.h"
#include "thread.h"
#include "timeman.h"
#include "tt.h"
#include "uci.h"
#include "syzygy/tbprobe.h"

namespace Search {

  LimitsType Limits;
}

namespace Tablebases {

  int Cardinality;
  bool RootInTB;
  bool UseRule50;
  Depth ProbeDepth;
}

namespace TB = Tablebases;

using std::string;
using Eval::evaluate;
using namespace Search;

namespace {

  // Different node types, used as a template parameter
  enum NodeType { NonPV, PV };

  constexpr uint64_t ttHitAverageWindow     = 4096;
  constexpr uint64_t ttHitAverageResolution = 1024;

  // Razor and futility margins
<<<<<<< HEAD
  constexpr int RazorMargin = 600;
  Value2 futility_margin(Depth d, bool improving) {
    return Value2((175 - 50 * improving) * d / ONE_PLY);
=======
  constexpr int RazorMargin = 531;
  Value futility_margin(Depth d, bool improving) {
    return Value(217 * (d - improving));
>>>>>>> 01b6088a
  }

  // Reductions lookup table, initialized at startup
  int Reductions[MAX_MOVES]; // [depth or moveNumber]

  Depth reduction(bool i, Depth d, int mn) {
    int r = Reductions[d] * Reductions[mn];
    return (r + 511) / 1024 + (!i && r > 1007);
  }

  constexpr int futility_move_count(bool improving, Depth depth) {
    return (5 + depth * depth) * (1 + improving) / 2 - 1;
  }

  // History and stats update bonus, based on depth
  int stat_bonus(Depth d) {
    return d > 15 ? -8 : 19 * d * d + 155 * d - 132;
  }

  // Add a small random component to draw evaluations to avoid 3fold-blindness
<<<<<<< HEAD
  Value2 value_draw(Depth depth, Thread* thisThread) {
    return depth < 4 * ONE_PLY ? VALUE_DRAW
                               : VALUE_DRAW + Value2(2 * (thisThread->nodes & 1) - 1);
=======
  Value value_draw(Thread* thisThread) {
    return VALUE_DRAW + Value(2 * (thisThread->nodes & 1) - 1);
>>>>>>> 01b6088a
  }

  // Skill structure is used to implement strength limit
  struct Skill {
    explicit Skill(int l) : level(l) {}
    bool enabled() const { return level < 20; }
    bool time_to_pick(Depth depth) const { return depth == 1 + level; }
    Move pick_best(size_t multiPV);

    int level;
    Move best = MOVE_NONE;
  };

  // Breadcrumbs are used to mark nodes as being searched by a given thread
  struct Breadcrumb {
    std::atomic<Thread*> thread;
    std::atomic<Key> key;
  };
  std::array<Breadcrumb, 1024> breadcrumbs;

  // ThreadHolding structure keeps track of which thread left breadcrumbs at the given
  // node for potential reductions. A free node will be marked upon entering the moves
  // loop by the constructor, and unmarked upon leaving that loop by the destructor.
  struct ThreadHolding {
    explicit ThreadHolding(Thread* thisThread, Key posKey, int ply) {
       location = ply < 8 ? &breadcrumbs[posKey & (breadcrumbs.size() - 1)] : nullptr;
       otherThread = false;
       owning = false;
       if (location)
       {
          // See if another already marked this location, if not, mark it ourselves
          Thread* tmp = (*location).thread.load(std::memory_order_relaxed);
          if (tmp == nullptr)
          {
              (*location).thread.store(thisThread, std::memory_order_relaxed);
              (*location).key.store(posKey, std::memory_order_relaxed);
              owning = true;
          }
          else if (   tmp != thisThread
                   && (*location).key.load(std::memory_order_relaxed) == posKey)
              otherThread = true;
       }
    }

    ~ThreadHolding() {
       if (owning) // Free the marked location
           (*location).thread.store(nullptr, std::memory_order_relaxed);
    }

    bool marked() { return otherThread; }

    private:
    Breadcrumb* location;
    bool otherThread, owning;
  };

  template <NodeType NT>
  Value2 search(Position& pos, Stack* ss, Value2 alpha, Value2 beta, Depth depth, bool cutNode);

  template <NodeType NT>
<<<<<<< HEAD
  Value2 qsearch(Position& pos, Stack* ss, Value2 alpha, Value2 beta, Depth depth = DEPTH_ZERO);

  Value2 value_to_tt(Value2 v, int ply);
  Value2 value_from_tt(Value2 v, int ply);
=======
  Value qsearch(Position& pos, Stack* ss, Value alpha, Value beta, Depth depth = 0);

  Value value_to_tt(Value v, int ply);
  Value value_from_tt(Value v, int ply, int r50c);
>>>>>>> 01b6088a
  void update_pv(Move* pv, Move move, Move* childPv);
  void update_continuation_histories(Stack* ss, Piece pc, Square to, int bonus);
  void update_quiet_stats(const Position& pos, Stack* ss, Move move, int bonus);
  void update_all_stats(const Position& pos, Stack* ss, Move bestMove, Value bestValue, Value beta, Square prevSq,
                        Move* quietsSearched, int quietCount, Move* capturesSearched, int captureCount, Depth depth);

  // perft() is our utility to verify move generation. All the leaf nodes up
  // to the given depth are generated and counted, and the sum is returned.
  template<bool Root>
  uint64_t perft(Position& pos, Depth depth) {

    StateInfo st;
    uint64_t cnt, nodes = 0;
    const bool leaf = (depth == 2);

    for (const auto& m : MoveList<LEGAL>(pos))
    {
        if (Root && depth <= 1)
            cnt = 1, nodes++;
        else
        {
            pos.do_move(m, st);
            cnt = leaf ? MoveList<LEGAL>(pos).size() : perft<false>(pos, depth - 1);
            nodes += cnt;
            pos.undo_move(m);
        }
        if (Root)
            sync_cout << UCI::move(m, pos.is_chess960()) << ": " << cnt << sync_endl;
    }
    return nodes;
  }

} // namespace


/// Search::init() is called at startup to initialize various lookup tables

void Search::init() {

  for (int i = 1; i < MAX_MOVES; ++i)
      Reductions[i] = int((24.8 + std::log(Threads.size()) / 2) * std::log(i));
}


/// Search::clear() resets search state to its initial value

void Search::clear() {

  Threads.main()->wait_for_search_finished();

  Time.availableNodes = 0;
  TT.clear();
  Threads.clear();
  Tablebases::init(Options["SyzygyPath"]); // Free mapped files
}


/// MainThread::search() is started when the program receives the UCI 'go'
/// command. It searches from the root position and outputs the "bestmove".

void MainThread::search() {

  if (Limits.perft)
  {
      nodes = perft<true>(rootPos, Limits.perft);
      sync_cout << "\nNodes searched: " << nodes << "\n" << sync_endl;
      return;
  }

  Color us = rootPos.side_to_move();
  Time.init(Limits, us, rootPos.game_ply());
  TT.new_search();

  if (rootMoves.empty())
  {
      rootMoves.emplace_back(MOVE_NONE);
      sync_cout << "info depth 0 score "
                << UCI::value(rootPos.checkers() ? -VALUE_MATE : VALUE_DRAW)
                << sync_endl;
  }
  else
  {
      for (Thread* th : Threads)
      {
          th->bestMoveChanges = 0;
          if (th != this)
              th->start_searching();
      }

      Thread::search(); // Let's start searching!
  }

  // When we reach the maximum depth, we can arrive here without a raise of
  // Threads.stop. However, if we are pondering or in an infinite search,
  // the UCI protocol states that we shouldn't print the best move before the
  // GUI sends a "stop" or "ponderhit" command. We therefore simply wait here
  // until the GUI sends one of those commands.

  while (!Threads.stop && (ponder || Limits.infinite))
  {} // Busy wait for a stop or a ponder reset

  // Stop the threads if not already stopped (also raise the stop if
  // "ponderhit" just reset Threads.ponder).
  Threads.stop = true;

  // Wait until all threads have finished
  for (Thread* th : Threads)
      if (th != this)
          th->wait_for_search_finished();

  // When playing in 'nodes as time' mode, subtract the searched nodes from
  // the available ones before exiting.
  if (Limits.npmsec)
      Time.availableNodes += Limits.inc[us] - Threads.nodes_searched();

  Thread* bestThread = this;

  // Check if there are threads with a better score than main thread
  if (    Options["MultiPV"] == 1
      && !Limits.depth
      && !(Skill(Options["Skill Level"]).enabled() || Options["UCI_LimitStrength"])
      &&  rootMoves[0].pv[0] != MOVE_NONE)
  {
      std::map<Move, int64_t> votes;
      Value2 minScore = this->rootMoves[0].score;

      // Find out minimum score
      for (Thread* th: Threads)
          minScore = std::min(minScore, th->rootMoves[0].score);

      // Vote according to score and depth, and select the best thread
      for (Thread* th : Threads)
      {
          votes[th->rootMoves[0].pv[0]] +=
              (th->rootMoves[0].score - minScore + 14) * int(th->completedDepth);

          if (bestThread->rootMoves[0].score >= VALUE_MATE_IN_MAX_PLY)
          {
              // Make sure we pick the shortest mate
              if (th->rootMoves[0].score > bestThread->rootMoves[0].score)
                  bestThread = th;
          }
          else if (   th->rootMoves[0].score >= VALUE_MATE_IN_MAX_PLY
                   || votes[th->rootMoves[0].pv[0]] > votes[bestThread->rootMoves[0].pv[0]])
              bestThread = th;
      }
  }

  previousScore = bestThread->rootMoves[0].score;

  // Send again PV info if we have a new best thread
  if (bestThread != this)
      sync_cout << UCI::pv(bestThread->rootPos, bestThread->completedDepth, Value2(-VALUE_INFINITE), Value2(VALUE_INFINITE)) << sync_endl;

  sync_cout << "bestmove " << UCI::move(bestThread->rootMoves[0].pv[0], rootPos.is_chess960());

  if (bestThread->rootMoves[0].pv.size() > 1 || bestThread->rootMoves[0].extract_ponder_from_tt(rootPos))
      std::cout << " ponder " << UCI::move(bestThread->rootMoves[0].pv[1], rootPos.is_chess960());

  std::cout << sync_endl;
}


/// Thread::search() is the main iterative deepening loop. It calls search()
/// repeatedly with increasing depth until the allocated thinking time has been
/// consumed, the user stops the search, or the maximum search depth is reached.

void Thread::search() {

  // To allow access to (ss-7) up to (ss+2), the stack must be oversized.
  // The former is needed to allow update_continuation_histories(ss-1, ...),
  // which accesses its argument at ss-6, also near the root.
  // The latter is needed for statScores and killer initialization.
  Stack stack[MAX_PLY+10], *ss = stack+7;
  Move  pv[MAX_PLY+1];
  Value2 bestValue, alpha, beta, delta;
  Move  lastBestMove = MOVE_NONE;
  Depth lastBestMoveDepth = 0;
  MainThread* mainThread = (this == Threads.main() ? Threads.main() : nullptr);
  double timeReduction = 1, totBestMoveChanges = 0;
  Color us = rootPos.side_to_move();
  int iterIdx = 0;

  std::memset(ss-7, 0, 10 * sizeof(Stack));
  for (int i = 7; i > 0; i--)
      (ss-i)->continuationHistory = &this->continuationHistory[0][0][NO_PIECE][0]; // Use as a sentinel

  ss->pv = pv;

  bestValue = delta = alpha = -VALUE_INFINITE;
  beta = VALUE_INFINITE;

  if (mainThread)
  {
      if (mainThread->previousScore == VALUE_INFINITE)
          for (int i=0; i<4; ++i)
              mainThread->iterValue[i] = VALUE_ZERO;
      else
          for (int i=0; i<4; ++i)
              mainThread->iterValue[i] = mainThread->previousScore;
  }

  size_t multiPV = Options["MultiPV"];

  // Pick integer skill levels, but non-deterministically round up or down
  // such that the average integer skill corresponds to the input floating point one.
  // UCI_Elo is converted to a suitable fractional skill level, using anchoring
  // to CCRL Elo (goldfish 1.13 = 2000) and a fit through Ordo derived Elo
  // for match (TC 60+0.6) results spanning a wide range of k values.
  PRNG rng(now());
  double floatLevel = Options["UCI_LimitStrength"] ?
                        clamp(std::pow((Options["UCI_Elo"] - 1346.6) / 143.4, 1 / 0.806), 0.0, 20.0) :
                        double(Options["Skill Level"]);
  int intLevel = int(floatLevel) +
                 ((floatLevel - int(floatLevel)) * 1024 > rng.rand<unsigned>() % 1024  ? 1 : 0);
  Skill skill(intLevel);

  // When playing with strength handicap enable MultiPV search that we will
  // use behind the scenes to retrieve a set of possible moves.
  if (skill.enabled())
      multiPV = std::max(multiPV, (size_t)4);

  multiPV = std::min(multiPV, rootMoves.size());
  ttHitAverage = ttHitAverageWindow * ttHitAverageResolution / 2;

  int ct = int(Options["Contempt"]) * PawnValueEg / 100; // From centipawns

  // In analysis mode, adjust contempt in accordance with user preference
  if (Limits.infinite || Options["UCI_AnalyseMode"])
      ct =  Options["Analysis Contempt"] == "Off"  ? 0
          : Options["Analysis Contempt"] == "Both" ? ct
          : Options["Analysis Contempt"] == "White" && us == BLACK ? -ct
          : Options["Analysis Contempt"] == "Black" && us == WHITE ? -ct
          : ct;

  // Evaluation score is from the white point of view
  contempt = (us == WHITE ?  make_score(ct, ct / 2)
                          : -make_score(ct, ct / 2));

  int searchAgainCounter = 0;

  // Iterative deepening loop until requested to stop or the target depth is reached
  while (   ++rootDepth < MAX_PLY
         && !Threads.stop
         && !(Limits.depth && mainThread && rootDepth > Limits.depth))
  {
      // Age out PV variability metric
      if (mainThread)
          totBestMoveChanges /= 2;

      // Save the last iteration's scores before first PV line is searched and
      // all the move scores except the (new) PV are set to -VALUE_INFINITE.
      for (RootMove& rm : rootMoves)
          rm.previousScore = rm.score;

      size_t pvFirst = 0;
      pvLast = 0;

      if (!Threads.increaseDepth)
         searchAgainCounter++;

      // MultiPV loop. We perform a full root search for each PV line
      for (pvIdx = 0; pvIdx < multiPV && !Threads.stop; ++pvIdx)
      {
          if (pvIdx == pvLast)
          {
              pvFirst = pvLast;
              for (pvLast++; pvLast < rootMoves.size(); pvLast++)
                  if (rootMoves[pvLast].tbRank != rootMoves[pvFirst].tbRank)
                      break;
          }

          // Reset UCI info selDepth for each depth and each PV line
          selDepth = 0;

          // Reset aspiration window starting size
          if (rootDepth >= 4)
          {
<<<<<<< HEAD
              Value2 previousScore = rootMoves[pvIdx].previousScore;
              delta = Value2(20);
              alpha = std::max(Value2(previousScore - delta),Value2(-VALUE_INFINITE));
              beta  = std::min(Value2(previousScore + delta), Value2(VALUE_INFINITE));
=======
              Value previousScore = rootMoves[pvIdx].previousScore;
              delta = Value(21 + abs(previousScore) / 256);
              alpha = std::max(previousScore - delta,-VALUE_INFINITE);
              beta  = std::min(previousScore + delta, VALUE_INFINITE);
>>>>>>> 01b6088a

              // Adjust contempt based on root move's previousScore (dynamic contempt)
              int dct = ct + (102 - ct / 2) * previousScore / (abs(previousScore) + 157);

              contempt = (us == WHITE ?  make_score(dct, dct / 2)
                                      : -make_score(dct, dct / 2));
          }

          // Start with a small aspiration window and, in the case of a fail
          // high/low, re-search with a bigger window until we don't fail
          // high/low anymore.
          int failedHighCnt = 0;
          while (true)
          {
              Depth adjustedDepth = std::max(1, rootDepth - failedHighCnt - searchAgainCounter);
              bestValue = ::search<PV>(rootPos, ss, alpha, beta, adjustedDepth, false);

              // Bring the best move to the front. It is critical that sorting
              // is done with a stable algorithm because all the values but the
              // first and eventually the new best one are set to -VALUE_INFINITE
              // and we want to keep the same order for all the moves except the
              // new PV that goes to the front. Note that in case of MultiPV
              // search the already searched PV lines are preserved.
              std::stable_sort(rootMoves.begin() + pvIdx, rootMoves.begin() + pvLast);

              // If search has been stopped, we break immediately. Sorting is
              // safe because RootMoves is still valid, although it refers to
              // the previous iteration.
              if (Threads.stop)
                  break;

              // When failing high/low give some update (without cluttering
              // the UI) before a re-search.
              if (   mainThread
                  && multiPV == 1
                  && (bestValue <= alpha || bestValue >= beta)
                  && Time.elapsed() > 3000)
                  sync_cout << UCI::pv(rootPos, rootDepth, alpha, beta) << sync_endl;

              // In case of failing low/high increase aspiration window and
              // re-search, otherwise exit the loop.
              if (bestValue <= alpha)
              {
                  beta = (alpha + beta) / 2;
                  alpha = std::max(Value2(bestValue - delta), Value2(-VALUE_INFINITE));

                  failedHighCnt = 0;
                  if (mainThread)
                      mainThread->stopOnPonderhit = false;
              }
              else if (bestValue >= beta)
              {
                  beta = std::min(Value2(bestValue + delta), Value2(VALUE_INFINITE));
                  ++failedHighCnt;
              }
              else
              {
                  ++rootMoves[pvIdx].bestMoveCount;
                  break;
              }

              delta += delta / 4 + 5;

              assert(alpha >= -VALUE_INFINITE && beta <= VALUE_INFINITE);
          }

          // Sort the PV lines searched so far and update the GUI
          std::stable_sort(rootMoves.begin() + pvFirst, rootMoves.begin() + pvIdx + 1);

          if (    mainThread
              && (Threads.stop || pvIdx + 1 == multiPV || Time.elapsed() > 3000))
              sync_cout << UCI::pv(rootPos, rootDepth, alpha, Value2(beta)) << sync_endl;
      }

      if (!Threads.stop)
          completedDepth = rootDepth;

      if (rootMoves[0].pv[0] != lastBestMove) {
         lastBestMove = rootMoves[0].pv[0];
         lastBestMoveDepth = rootDepth;
      }

      // Have we found a "mate in x"?
      if (   Limits.mate
          && bestValue >= VALUE_MATE_IN_MAX_PLY
          && VALUE_MATE - bestValue <= 2 * Limits.mate)
          Threads.stop = true;

      if (!mainThread)
          continue;

      // If skill level is enabled and time is up, pick a sub-optimal best move
      if (skill.enabled() && skill.time_to_pick(rootDepth))
          skill.pick_best(multiPV);

      // Do we have time for the next iteration? Can we stop searching now?
      if (    Limits.use_time_management()
          && !Threads.stop
          && !mainThread->stopOnPonderhit)
      {
          double fallingEval = (332 +  6 * (mainThread->previousScore - bestValue)
                                    +  6 * (mainThread->iterValue[iterIdx]  - bestValue)) / 704.0;
          fallingEval = clamp(fallingEval, 0.5, 1.5);

          // If the bestMove is stable over several iterations, reduce time accordingly
          timeReduction = lastBestMoveDepth + 9 < completedDepth ? 1.94 : 0.91;
          double reduction = (1.41 + mainThread->previousTimeReduction) / (2.27 * timeReduction);

          // Use part of the gained time from a previous stable move for the current move
          for (Thread* th : Threads)
          {
              totBestMoveChanges += th->bestMoveChanges;
              th->bestMoveChanges = 0;
          }
          double bestMoveInstability = 1 + totBestMoveChanges / Threads.size();

          // Stop the search if we have only one legal move, or if available time elapsed
          if (   rootMoves.size() == 1
              || Time.elapsed() > Time.optimum() * fallingEval * reduction * bestMoveInstability)
          {
              // If we are allowed to ponder do not stop the search now but
              // keep pondering until the GUI sends "ponderhit" or "stop".
              if (mainThread->ponder)
                  mainThread->stopOnPonderhit = true;
              else
                  Threads.stop = true;
          }
          else if (   Threads.increaseDepth
                   && !mainThread->ponder
                   && Time.elapsed() > Time.optimum() * fallingEval * reduction * bestMoveInstability * 0.6)
                   Threads.increaseDepth = false;
          else
                   Threads.increaseDepth = true;
      }

      mainThread->iterValue[iterIdx] = bestValue;
      iterIdx = (iterIdx + 1) & 3;
  }

  if (!mainThread)
      return;

  mainThread->previousTimeReduction = timeReduction;

  // If skill level is enabled, swap best PV line with the sub-optimal one
  if (skill.enabled())
      std::swap(rootMoves[0], *std::find(rootMoves.begin(), rootMoves.end(),
                skill.best ? skill.best : skill.pick_best(multiPV)));
}


namespace {

  // search<>() is the main search function for both PV and non-PV nodes

  template <NodeType NT>
  Value2 search(Position& pos, Stack* ss, Value2 alpha, Value2 beta, Depth depth, bool cutNode) {

    constexpr bool PvNode = NT == PV;
    const bool rootNode = PvNode && ss->ply == 0;

    // Check if we have an upcoming move which draws by repetition, or
    // if the opponent had an alternative move earlier to this position.
    if (   pos.rule50_count() >= 3
        && alpha < VALUE_DRAW
        && !rootNode
        && pos.has_game_cycle(ss->ply))
    {
<<<<<<< HEAD
        alpha = Value(value_draw(depth, pos.this_thread()));
=======
        alpha = value_draw(pos.this_thread());
>>>>>>> 01b6088a
        if (alpha >= beta)
            return alpha;
    }

    // Dive into quiescence search when the depth reaches zero
    if (depth <= 0)
        return qsearch<NT>(pos, ss, alpha, beta);

    assert(-VALUE_INFINITE <= alpha && alpha < beta && beta <= VALUE_INFINITE);
    assert(PvNode || (alpha == beta - 1));
    assert(0 < depth && depth < MAX_PLY);
    assert(!(PvNode && cutNode));

    Move pv[MAX_PLY+1], capturesSearched[32], quietsSearched[64];
    StateInfo st;
    TTEntry* tte;
    Key posKey;
    Move ttMove, move, excludedMove, bestMove;
    Depth extension, newDepth;
<<<<<<< HEAD
    Value2 bestValue, value, ttValue, eval, maxValue;
    bool ttHit, ttPv, inCheck, givesCheck, improving, doLMR;
    bool captureOrPromotion, doFullDepthSearch, moveCountPruning, ttCapture;
=======
    Value bestValue, value, ttValue, eval, maxValue;
    bool ttHit, ttPv, inCheck, givesCheck, improving, didLMR, priorCapture;
    bool captureOrPromotion, doFullDepthSearch, moveCountPruning, ttCapture, singularLMR;
>>>>>>> 01b6088a
    Piece movedPiece;
    int moveCount, captureCount, quietCount;

    // Step 1. Initialize node
    Thread* thisThread = pos.this_thread();
    inCheck = pos.checkers();
    priorCapture = pos.captured_piece();
    Color us = pos.side_to_move();
    moveCount = captureCount = quietCount = ss->moveCount = 0;
    bestValue = -VALUE_INFINITE;
    maxValue = VALUE_INFINITE;

    // Check for the available remaining time
    if (thisThread == Threads.main())
        static_cast<MainThread*>(thisThread)->check_time();

    // Used to send selDepth info to GUI (selDepth counts from 1, ply from 0)
    if (PvNode && thisThread->selDepth < ss->ply + 1)
        thisThread->selDepth = ss->ply + 1;

    if (!rootNode)
    {
        // Step 2. Check for aborted search and immediate draw
        if (   Threads.stop.load(std::memory_order_relaxed)
            || pos.is_draw(ss->ply)
            || ss->ply >= MAX_PLY)
<<<<<<< HEAD
            return (ss->ply >= MAX_PLY && !inCheck) ? Value2(evaluate(pos))
                                                    : Value2(value_draw(depth, pos.this_thread()));
=======
            return (ss->ply >= MAX_PLY && !inCheck) ? evaluate(pos)
                                                    : value_draw(pos.this_thread());
>>>>>>> 01b6088a

        // Step 3. Mate distance pruning. Even if we mate at the next move our score
        // would be at best mate_in(ss->ply+1), but if alpha is already bigger because
        // a shorter mate was found upward in the tree then there is no need to search
        // because we will never beat the current alpha. Same logic but with reversed
        // signs applies also in the opposite condition of being mated instead of giving
        // mate. In this case return a fail-high score.
        alpha = std::max(Value2(mated_in(ss->ply)), alpha);
        beta = std::min(Value2(mate_in(ss->ply+1)), beta);
        if (alpha >= beta)
            return alpha;
    }

    assert(0 <= ss->ply && ss->ply < MAX_PLY);

    (ss+1)->ply = ss->ply + 1;
    (ss+1)->excludedMove = bestMove = MOVE_NONE;
    (ss+2)->killers[0] = (ss+2)->killers[1] = MOVE_NONE;
    Square prevSq = to_sq((ss-1)->currentMove);

    // Initialize statScore to zero for the grandchildren of the current position.
    // So statScore is shared between all grandchildren and only the first grandchild
    // starts with statScore = 0. Later grandchildren start with the last calculated
    // statScore of the previous grandchild. This influences the reduction rules in
    // LMR which are based on the statScore of parent position.
    if (rootNode)
        (ss+4)->statScore = 0;
    else
        (ss+2)->statScore = 0;

    // Step 4. Transposition table lookup. We don't want the score of a partial
    // search to overwrite a previous full search TT value, so we use a different
    // position key in case of an excluded move.
    excludedMove = ss->excludedMove;
    posKey = pos.key() ^ Key(excludedMove << 16); // Isn't a very good hash
    tte = TT.probe(posKey, ttHit);
<<<<<<< HEAD
    ttValue = ttHit ? value_from_tt(tte->value(), ss->ply) : Value2(VALUE_NONE);
=======
    ttValue = ttHit ? value_from_tt(tte->value(), ss->ply, pos.rule50_count()) : VALUE_NONE;
>>>>>>> 01b6088a
    ttMove =  rootNode ? thisThread->rootMoves[thisThread->pvIdx].pv[0]
            : ttHit    ? tte->move() : MOVE_NONE;
    ttPv = PvNode || (ttHit && tte->is_pv());
    // thisThread->ttHitAverage can be used to approximate the running average of ttHit
    thisThread->ttHitAverage =   (ttHitAverageWindow - 1) * thisThread->ttHitAverage / ttHitAverageWindow
                                + ttHitAverageResolution * ttHit;

    // At non-PV nodes we check for an early TT cutoff
    if (  !PvNode
        && ttHit
        && tte->depth() >= depth
        && ttValue != VALUE_NONE // Possible in case of TT access race
        && (ttValue >= beta ? (tte->bound() & BOUND_LOWER)
                            : (tte->bound() & BOUND_UPPER)))
    {
        // If ttMove is quiet, update move sorting heuristics on TT hit
        if (ttMove)
        {
            if (ttValue >= beta)
            {
                if (!pos.capture_or_promotion(ttMove))
                    update_quiet_stats(pos, ss, ttMove, stat_bonus(depth));

                // Extra penalty for early quiet moves of the previous ply
                if ((ss-1)->moveCount <= 2 && !priorCapture)
                    update_continuation_histories(ss-1, pos.piece_on(prevSq), prevSq, -stat_bonus(depth + 1));
            }
            // Penalty for a quiet ttMove that fails low
            else if (!pos.capture_or_promotion(ttMove))
            {
                int penalty = -stat_bonus(depth);
                thisThread->mainHistory[us][from_to(ttMove)] << penalty;
                update_continuation_histories(ss, pos.moved_piece(ttMove), to_sq(ttMove), penalty);
            }
        }

        if (pos.rule50_count() < 90)
            return ttValue;
    }

    // Step 5. Tablebases probe
    if (!rootNode && TB::Cardinality)
    {
        int piecesCount = pos.count<ALL_PIECES>();

        if (    piecesCount <= TB::Cardinality
            && (piecesCount <  TB::Cardinality || depth >= TB::ProbeDepth)
            &&  pos.rule50_count() == 0
            && !pos.can_castle(ANY_CASTLING))
        {
            TB::ProbeState err;
            TB::WDLScore wdl = Tablebases::probe_wdl(pos, &err);

            // Force check of time on the next occasion
            if (thisThread == Threads.main())
                static_cast<MainThread*>(thisThread)->callsCnt = 0;

            if (err != TB::ProbeState::FAIL)
            {
                thisThread->tbHits.fetch_add(1, std::memory_order_relaxed);

                int drawScore = TB::UseRule50 ? 1 : 0;

                value =  wdl < -drawScore ? -VALUE_MATE + MAX_PLY + ss->ply + 1
                       : wdl >  drawScore ?  VALUE_MATE - MAX_PLY - ss->ply - 1
                                          :  VALUE_DRAW + 2 * wdl * drawScore;

                Bound b =  wdl < -drawScore ? BOUND_UPPER
                         : wdl >  drawScore ? BOUND_LOWER : BOUND_EXACT;

                if (    b == BOUND_EXACT
                    || (b == BOUND_LOWER ? value >= beta : value <= alpha))
                {
<<<<<<< HEAD
                    tte->save(posKey, Value2(value_to_tt(Value2(value), ss->ply)), ttPv, b,
                              std::min(DEPTH_MAX - ONE_PLY, depth + 6 * ONE_PLY),
=======
                    tte->save(posKey, value_to_tt(value, ss->ply), ttPv, b,
                              std::min(MAX_PLY - 1, depth + 6),
>>>>>>> 01b6088a
                              MOVE_NONE, VALUE_NONE);

                    return value;
                }

                if (PvNode)
                {
                    if (b == BOUND_LOWER)
                        bestValue = value, alpha = std::max(alpha, bestValue);
                    else
                        maxValue = value;
                }
            }
        }
    }

    // Step 6. Static evaluation of the position
    if (inCheck)
    {
        ss->staticEval = eval = VALUE_NONE;
        improving = false;
        goto moves_loop;  // Skip early pruning when in check
    }
    else if (ttHit)
    {
        // Never assume anything about values stored in TT
        ss->staticEval = eval = tte->eval();
        if (eval == VALUE_NONE)
            ss->staticEval = eval = Value2(evaluate(pos));

        if (eval == VALUE_DRAW)
            eval = value_draw(thisThread);

        // Can ttValue be used as a better position evaluation?
        if (    ttValue != VALUE_NONE
            && (tte->bound() & (ttValue > eval ? BOUND_LOWER : BOUND_UPPER)))
            eval = ttValue;
    }
    else
    {
        if ((ss-1)->currentMove != MOVE_NULL)
        {
            int bonus = -(ss-1)->statScore / 512;

            ss->staticEval = eval = Value2(evaluate(pos) + bonus);
        }
        else
            ss->staticEval = eval = -(ss-1)->staticEval + 2 * Eval::Tempo;

        tte->save(posKey, VALUE_NONE, ttPv, BOUND_NONE, DEPTH_NONE, MOVE_NONE, eval);
    }

    // Step 7. Razoring (~1 Elo)
    if (   !rootNode // The required rootNode PV handling is not available in qsearch
        &&  depth < 2
        &&  eval <= alpha - RazorMargin)
        return qsearch<NT>(pos, ss, alpha, beta);

    improving =  (ss-2)->staticEval == VALUE_NONE ? (ss->staticEval > (ss-4)->staticEval
              || (ss-4)->staticEval == VALUE_NONE) : ss->staticEval > (ss-2)->staticEval;

    // Step 8. Futility pruning: child node (~50 Elo)
    if (   !PvNode
        &&  depth < 6
        &&  eval - futility_margin(depth, improving) >= beta
        &&  eval < VALUE_KNOWN_WIN) // Do not return unproven wins
        return eval;

    // Step 9. Null move search with verification search (~40 Elo)
    if (   !PvNode
        && (ss-1)->currentMove != MOVE_NULL
        && (ss-1)->statScore < 23397
        &&  eval >= beta
        &&  eval >= ss->staticEval
        &&  ss->staticEval >= beta - 32 * depth + 292 - improving * 30
        && !excludedMove
        &&  pos.non_pawn_material(us)
        && (ss->ply >= thisThread->nmpMinPly || us != thisThread->nmpColor))
    {
        if (eval < beta)
           std::cout << "<" << eval << "," << beta<< ">" << std::endl;
        assert(eval - beta >= 0);

        // Null move dynamic reduction based on depth and value
        Depth R = (854 + 68 * depth) / 258 + std::min(int(eval - beta) / 192, 3);

        ss->currentMove = MOVE_NULL;
        ss->continuationHistory = &thisThread->continuationHistory[0][0][NO_PIECE][0];

        pos.do_null_move(st);

        Value2 nullValue = -search<NonPV>(pos, ss+1, -beta, -beta+1, depth-R, !cutNode);

        pos.undo_null_move();

        if (nullValue >= beta)
        {
            // Do not return unproven mate scores
            if (nullValue >= VALUE_MATE_IN_MAX_PLY)
                nullValue = beta;

            if (thisThread->nmpMinPly || (abs(beta) < VALUE_KNOWN_WIN && depth < 13))
                return nullValue;

            assert(!thisThread->nmpMinPly); // Recursive verification is not allowed

            // Do verification search at high depths, with null move pruning disabled
            // for us, until ply exceeds nmpMinPly.
            thisThread->nmpMinPly = ss->ply + 3 * (depth-R) / 4;
            thisThread->nmpColor = us;

            Value2 v = search<NonPV>(pos, ss, beta-1, beta, depth-R, false);

            thisThread->nmpMinPly = 0;

            if (v >= beta)
                return nullValue;
        }
    }

    // Step 10. ProbCut (~10 Elo)
    // If we have a good enough capture and a reduced search returns a value
    // much above beta, we can (almost) safely prune the previous move.
    if (   !PvNode
        &&  depth >= 5
        &&  abs(beta) < VALUE_MATE_IN_MAX_PLY)
    {
<<<<<<< HEAD
        Value2 raisedBeta = std::min(Value2(beta + 216 - 48 * improving), Value2(VALUE_INFINITE));
        MovePicker mp(pos, ttMove, Value2(raisedBeta - ss->staticEval), &thisThread->captureHistory);
=======
        Value raisedBeta = std::min(beta + 189 - 45 * improving, VALUE_INFINITE);
        MovePicker mp(pos, ttMove, raisedBeta - ss->staticEval, &thisThread->captureHistory);
>>>>>>> 01b6088a
        int probCutCount = 0;

        while (  (move = mp.next_move()) != MOVE_NONE
               && probCutCount < 2 + 2 * cutNode)
            if (move != excludedMove && pos.legal(move))
            {
                assert(pos.capture_or_promotion(move));
                assert(depth >= 5);

                captureOrPromotion = true;
                probCutCount++;

                ss->currentMove = move;
                ss->continuationHistory = &thisThread->continuationHistory[inCheck]
                                                                          [captureOrPromotion]
                                                                          [pos.moved_piece(move)]
                                                                          [to_sq(move)];

                pos.do_move(move, st);

                // Perform a preliminary qsearch to verify that the move holds
                value = -qsearch<NonPV>(pos, ss+1, -raisedBeta, -raisedBeta+1);

                // If the qsearch held, perform the regular search
                if (value >= raisedBeta)
                    value = -search<NonPV>(pos, ss+1, -raisedBeta, -raisedBeta+1, depth - 4, !cutNode);

                pos.undo_move(move);

                if (value >= raisedBeta)
                    return value;
            }
    }

    // Step 11. Internal iterative deepening (~1 Elo)
    if (depth >= 7 && !ttMove)
    {
        search<NT>(pos, ss, alpha, beta, depth - 7, cutNode);

        tte = TT.probe(posKey, ttHit);
<<<<<<< HEAD
        ttValue = ttHit ? Value(value_from_tt(tte->value(), ss->ply)) : VALUE_NONE;
=======
        ttValue = ttHit ? value_from_tt(tte->value(), ss->ply, pos.rule50_count()) : VALUE_NONE;
>>>>>>> 01b6088a
        ttMove = ttHit ? tte->move() : MOVE_NONE;
    }

moves_loop: // When in check, search starts from here

    const PieceToHistory* contHist[] = { (ss-1)->continuationHistory, (ss-2)->continuationHistory,
                                          nullptr                   , (ss-4)->continuationHistory,
                                          nullptr                   , (ss-6)->continuationHistory };

    Move countermove = thisThread->counterMoves[pos.piece_on(prevSq)][prevSq];

    MovePicker mp(pos, ttMove, depth, &thisThread->mainHistory,
                                      &thisThread->captureHistory,
                                      contHist,
                                      countermove,
                                      ss->killers);

    value = bestValue;
    singularLMR = moveCountPruning = false;
    ttCapture = ttMove && pos.capture_or_promotion(ttMove);

    // Mark this node as being searched
    ThreadHolding th(thisThread, posKey, ss->ply);

    // Step 12. Loop through all pseudo-legal moves until no moves remain
    // or a beta cutoff occurs.
    while ((move = mp.next_move(moveCountPruning)) != MOVE_NONE)
    {
      assert(is_ok(move));

      if (move == excludedMove)
          continue;

      // At root obey the "searchmoves" option and skip moves not listed in Root
      // Move List. As a consequence any illegal move is also skipped. In MultiPV
      // mode we also skip PV moves which have been already searched and those
      // of lower "TB rank" if we are in a TB root position.
      if (rootNode && !std::count(thisThread->rootMoves.begin() + thisThread->pvIdx,
                                  thisThread->rootMoves.begin() + thisThread->pvLast, move))
          continue;

      ss->moveCount = ++moveCount;

      if (rootNode && thisThread == Threads.main() && Time.elapsed() > 3000)
          sync_cout << "info depth " << depth
                    << " currmove " << UCI::move(move, pos.is_chess960())
                    << " currmovenumber " << moveCount + thisThread->pvIdx << sync_endl;
      if (PvNode)
          (ss+1)->pv = nullptr;

      extension = 0;
      captureOrPromotion = pos.capture_or_promotion(move);
      movedPiece = pos.moved_piece(move);
      givesCheck = pos.gives_check(move);

      // Calculate new depth for this move
      newDepth = depth - 1;

      // Step 13. Pruning at shallow depth (~200 Elo)
      if (  !rootNode
          && pos.non_pawn_material(us)
          && bestValue > VALUE_MATED_IN_MAX_PLY)
      {
          // Skip quiet moves if movecount exceeds our FutilityMoveCount threshold
          moveCountPruning = moveCount >= futility_move_count(improving, depth);

          if (   !captureOrPromotion
              && !givesCheck)
          {
              // Reduced depth of the next LMR search
              int lmrDepth = std::max(newDepth - reduction(improving, depth, moveCount), 0);

              // Countermoves based pruning (~20 Elo)
              if (   lmrDepth < 4 + ((ss-1)->statScore > 0 || (ss-1)->moveCount == 1)
                  && (*contHist[0])[movedPiece][to_sq(move)] < CounterMovePruneThreshold
                  && (*contHist[1])[movedPiece][to_sq(move)] < CounterMovePruneThreshold)
                  continue;

              // Futility pruning: parent node (~5 Elo)
              if (   lmrDepth < 6
                  && !inCheck
                  && ss->staticEval + 235 + 172 * lmrDepth <= alpha
                  &&  thisThread->mainHistory[us][from_to(move)]
                    + (*contHist[0])[movedPiece][to_sq(move)]
                    + (*contHist[1])[movedPiece][to_sq(move)]
                    + (*contHist[3])[movedPiece][to_sq(move)] < 25000)
                  continue;

              // Prune moves with negative SEE (~20 Elo)
              if (!pos.see_ge(move, Value(-(32 - std::min(lmrDepth, 18)) * lmrDepth * lmrDepth)))
                  continue;
          }
          else if (!pos.see_ge(move, Value(-194) * depth)) // (~25 Elo)
          {
              if (captureOrPromotion && captureCount < 32)
                  capturesSearched[captureCount++] = move;
              continue;
          }
      }

      // Step 14. Extensions (~75 Elo)

      // Singular extension search (~70 Elo). If all moves but one fail low on a
      // search of (alpha-s, beta-s), and just one fails high on (alpha, beta),
      // then that move is singular and should be extended. To verify this we do
      // a reduced search on all the other moves but the ttMove and if the
      // result is lower than ttValue minus a margin then we will extend the ttMove.
      if (    depth >= 6
          &&  move == ttMove
          && !rootNode
          && !excludedMove // Avoid recursive singular search
       /* &&  ttValue != VALUE_NONE Already implicit in the next condition */
          &&  abs(ttValue) < VALUE_KNOWN_WIN
          && (tte->bound() & BOUND_LOWER)
          &&  tte->depth() >= depth - 3
          &&  pos.legal(move))
      {
<<<<<<< HEAD
          Value2 singularBeta = ttValue - 2 * depth / ONE_PLY;
          Depth halfDepth = depth / (2 * ONE_PLY) * ONE_PLY; // ONE_PLY invariant
=======
          Value singularBeta = ttValue - 2 * depth;
          Depth halfDepth = depth / 2;
>>>>>>> 01b6088a
          ss->excludedMove = move;
          value = search<NonPV>(pos, ss, singularBeta - 1, singularBeta, halfDepth, cutNode);
          ss->excludedMove = MOVE_NONE;

          if (value < singularBeta)
          {
              extension = 1;
              singularLMR = true;
          }

          // Multi-cut pruning
          // Our ttMove is assumed to fail high, and now we failed high also on a reduced
          // search without the ttMove. So we assume this expected Cut-node is not singular,
          // that multiple moves fail high, and we can prune the whole subtree by returning
          // a soft bound.
          else if (singularBeta >= beta)
              return singularBeta;
      }

      // Check extension (~2 Elo)
      else if (    givesCheck
               && (pos.is_discovery_check_on_king(~us, move) || pos.see_ge(move)))
          extension = 1;

      // Passed pawn extension
      else if (   move == ss->killers[0]
               && pos.advanced_pawn_push(move)
               && pos.pawn_passed(us, to_sq(move)))
          extension = 1;

      // Last captures extension
      else if (   PieceValue[EG][pos.captured_piece()] > PawnValueEg
               && pos.non_pawn_material() <= 2 * RookValueMg)
          extension = 1;

      // Castling extension
      if (type_of(move) == CASTLING)
          extension = 1;

      // Add extension to new depth
      newDepth += extension;

      // Speculative prefetch as early as possible
      prefetch(TT.first_entry(pos.key_after(move)));

      // Check for legality just before making the move
      if (!rootNode && !pos.legal(move))
      {
          ss->moveCount = --moveCount;
          continue;
      }

      // Update the current move (this must be done after singular extension search)
      ss->currentMove = move;
      ss->continuationHistory = &thisThread->continuationHistory[inCheck]
                                                                [captureOrPromotion]
                                                                [movedPiece]
                                                                [to_sq(move)];

      // Step 15. Make the move
      pos.do_move(move, st, givesCheck);

      // Step 16. Reduced depth search (LMR, ~200 Elo). If the move fails high it will be
      // re-searched at full depth.
      if (    depth >= 3
          &&  moveCount > 1 + rootNode + (rootNode && bestValue < alpha)
          && (!rootNode || thisThread->best_move_count(move) == 0)
          && (  !captureOrPromotion
              || moveCountPruning
              || ss->staticEval + PieceValue[EG][pos.captured_piece()] <= alpha
              || cutNode
              || thisThread->ttHitAverage < 375 * ttHitAverageResolution * ttHitAverageWindow / 1024))
      {
          Depth r = reduction(improving, depth, moveCount);

          // Decrease reduction if the ttHit running average is large
          if (thisThread->ttHitAverage > 500 * ttHitAverageResolution * ttHitAverageWindow / 1024)
              r--;

          // Reduction if other threads are searching this position.
          if (th.marked())
              r++;

          // Decrease reduction if position is or has been on the PV (~10 Elo)
          if (ttPv)
              r -= 2;

          // Decrease reduction if opponent's move count is high (~5 Elo)
          if ((ss-1)->moveCount > 14)
              r--;

          // Decrease reduction if ttMove has been singularly extended (~3 Elo)
          if (singularLMR)
              r -= 2;

          if (!captureOrPromotion)
          {
              // Increase reduction if ttMove is a capture (~5 Elo)
              if (ttCapture)
                  r++;

              // Increase reduction for cut nodes (~10 Elo)
              if (cutNode)
                  r += 2;

              // Decrease reduction for moves that escape a capture. Filter out
              // castling moves, because they are coded as "king captures rook" and
              // hence break make_move(). (~2 Elo)
              else if (    type_of(move) == NORMAL
                       && !pos.see_ge(reverse_move(move)))
                  r -= 2 + ttPv;

              ss->statScore =  thisThread->mainHistory[us][from_to(move)]
                             + (*contHist[0])[movedPiece][to_sq(move)]
                             + (*contHist[1])[movedPiece][to_sq(move)]
                             + (*contHist[3])[movedPiece][to_sq(move)]
                             - 4926;

              // Reset statScore to zero if negative and most stats shows >= 0
              if (    ss->statScore < 0
                  && (*contHist[0])[movedPiece][to_sq(move)] >= 0
                  && (*contHist[1])[movedPiece][to_sq(move)] >= 0
                  && thisThread->mainHistory[us][from_to(move)] >= 0)
                  ss->statScore = 0;

              // Decrease/increase reduction by comparing opponent's stat score (~10 Elo)
              if (ss->statScore >= -102 && (ss-1)->statScore < -114)
                  r--;

              else if ((ss-1)->statScore >= -116 && ss->statScore < -154)
                  r++;

              // Decrease/increase reduction for moves with a good/bad history (~30 Elo)
              r -= ss->statScore / 16384;
          }

          // Increase reduction for captures/promotions if late move and at low depth
          else if (depth < 8 && moveCount > 2)
              r++;

          Depth d = clamp(newDepth - r, 1, newDepth);

          value = -search<NonPV>(pos, ss+1, -(alpha+1), -alpha, d, true);

          doFullDepthSearch = (value > alpha && d != newDepth), didLMR = true;
      }
      else
          doFullDepthSearch = !PvNode || moveCount > 1, didLMR = false;

      // Step 17. Full depth search when LMR is skipped or fails high
      if (doFullDepthSearch)
      {
          value = -search<NonPV>(pos, ss+1, -(alpha+1), -alpha, newDepth, !cutNode);

          if (didLMR && !captureOrPromotion)
          {
              int bonus = value > alpha ?  stat_bonus(newDepth)
                                        : -stat_bonus(newDepth);

              if (move == ss->killers[0])
                  bonus += bonus / 4;

              update_continuation_histories(ss, movedPiece, to_sq(move), bonus);
          }
      }

      // For PV nodes only, do a full PV search on the first move or after a fail
      // high (in the latter case search only if value < beta), otherwise let the
      // parent node fail low with value <= alpha and try another move.
      if (PvNode && (moveCount == 1 || (value > alpha && (rootNode || value < beta))))
      {
          (ss+1)->pv = pv;
          (ss+1)->pv[0] = MOVE_NONE;

          value = -search<PV>(pos, ss+1, -beta, -alpha, newDepth, false);
      }

      // Step 18. Undo move
      pos.undo_move(move);

      assert(value > -VALUE_INFINITE && value < VALUE_INFINITE);

      // Step 19. Check for a new best move
      // Finished searching the move. If a stop occurred, the return value of
      // the search cannot be trusted, and we return immediately without
      // updating best move, PV and TT.
      if (Threads.stop.load(std::memory_order_relaxed))
          return VALUE_ZERO;

      if (rootNode)
      {
          RootMove& rm = *std::find(thisThread->rootMoves.begin(),
                                    thisThread->rootMoves.end(), move);

          // PV move or new best move?
          if (moveCount == 1 || value > alpha)
          {
              rm.score = value;
              rm.selDepth = thisThread->selDepth;
              rm.pv.resize(1);

              assert((ss+1)->pv);

              for (Move* m = (ss+1)->pv; *m != MOVE_NONE; ++m)
                  rm.pv.push_back(*m);

              // We record how often the best move has been changed in each
              // iteration. This information is used for time management: When
              // the best move changes frequently, we allocate some more time.
              if (moveCount > 1)
                  ++thisThread->bestMoveChanges;
          }
          else
              // All other moves but the PV are set to the lowest value: this
              // is not a problem when sorting because the sort is stable and the
              // move position in the list is preserved - just the PV is pushed up.
              rm.score = -VALUE_INFINITE;
      }

      if (value > bestValue)
      {
          bestValue = value;

          if (value > alpha)
          {
              bestMove = move;

              if (PvNode && !rootNode) // Update pv even in fail-high case
                  update_pv(ss->pv, move, (ss+1)->pv);

              if (PvNode && value < beta) // Update alpha! Always alpha < beta
                  alpha = value;
              else
              {
                  assert(value >= beta); // Fail high
                  ss->statScore = 0;
                  break;
              }
          }
      }

      if (move != bestMove)
      {
          if (captureOrPromotion && captureCount < 32)
              capturesSearched[captureCount++] = move;

          else if (!captureOrPromotion && quietCount < 64)
              quietsSearched[quietCount++] = move;
      }
    }

    // The following condition would detect a stop only after move loop has been
    // completed. But in this case bestValue is valid because we have fully
    // searched our subtree, and we can anyhow save the result in TT.
    /*
       if (Threads.stop)
        return VALUE_DRAW;
    */

    // Step 20. Check for mate and stalemate
    // All legal moves have been searched and if there are no legal moves, it
    // must be a mate or a stalemate. If we are in a singular extension search then
    // return a fail low score.

    assert(moveCount || !inCheck || excludedMove || !MoveList<LEGAL>(pos).size());

    if (!moveCount)
        bestValue = excludedMove ? alpha
<<<<<<< HEAD
                   :     inCheck ? Value2(mated_in(ss->ply)) : Value2(VALUE_DRAW);
    else if (bestMove)
    {
        // Quiet best move: update move sorting heuristics
        if (!pos.capture_or_promotion(bestMove))
            update_quiet_stats(pos, ss, bestMove, quietsSearched, quietCount,
                               stat_bonus(depth + (bestValue > beta + PawnValueMg ? ONE_PLY : DEPTH_ZERO)));
=======
                   :     inCheck ? mated_in(ss->ply) : VALUE_DRAW;
>>>>>>> 01b6088a

    else if (bestMove)
        update_all_stats(pos, ss, bestMove, bestValue, beta, prevSq,
                         quietsSearched, quietCount, capturesSearched, captureCount, depth);

    // Bonus for prior countermove that caused the fail low
    else if (   (depth >= 3 || PvNode)
             && !priorCapture)
        update_continuation_histories(ss-1, pos.piece_on(prevSq), prevSq, stat_bonus(depth));

    if (PvNode)
        bestValue = std::min(bestValue, maxValue);

    if (!excludedMove)
        tte->save(posKey, Value2(value_to_tt(bestValue, ss->ply)), ttPv,
                  bestValue >= beta ? BOUND_LOWER :
                  PvNode && bestMove ? BOUND_EXACT : BOUND_UPPER,
                  depth, bestMove, ss->staticEval);

    assert(bestValue > -VALUE_INFINITE && bestValue < VALUE_INFINITE);

    return bestValue;
  }


  // qsearch() is the quiescence search function, which is called by the main search
  // function with zero depth, or recursively with further decreasing depth per call.
  template <NodeType NT>
  Value2 qsearch(Position& pos, Stack* ss, Value2 alpha, Value2 beta, Depth depth) {

    constexpr bool PvNode = NT == PV;

    assert(alpha >= -VALUE_INFINITE && alpha < beta && beta <= VALUE_INFINITE);
    assert(PvNode || (alpha == beta - 1));
    assert(depth <= 0);

    Move pv[MAX_PLY+1];
    StateInfo st;
    TTEntry* tte;
    Key posKey;
    Move ttMove, move, bestMove;
    Depth ttDepth;
<<<<<<< HEAD
    Value2 bestValue, value, ttValue, futilityValue, futilityBase, oldAlpha;
    bool ttHit, pvHit, inCheck, givesCheck, evasionPrunable;
=======
    Value bestValue, value, ttValue, futilityValue, futilityBase, oldAlpha;
    bool ttHit, pvHit, inCheck, givesCheck, captureOrPromotion, evasionPrunable;
>>>>>>> 01b6088a
    int moveCount;

    if (PvNode)
    {
        oldAlpha = alpha; // To flag BOUND_EXACT when eval above alpha and no available moves
        (ss+1)->pv = pv;
        ss->pv[0] = MOVE_NONE;
    }

    Thread* thisThread = pos.this_thread();
    (ss+1)->ply = ss->ply + 1;
    bestMove = MOVE_NONE;
    inCheck = pos.checkers();
    moveCount = 0;

    // Check for an immediate draw or maximum ply reached
    if (   pos.is_draw(ss->ply)
        || ss->ply >= MAX_PLY)
        return (ss->ply >= MAX_PLY && !inCheck) ? Value(evaluate(pos)) : VALUE_DRAW;

    assert(0 <= ss->ply && ss->ply < MAX_PLY);

    // Decide whether or not to include checks: this fixes also the type of
    // TT entry depth that we are going to use. Note that in qsearch we use
    // only two types of depth in TT: DEPTH_QS_CHECKS or DEPTH_QS_NO_CHECKS.
    ttDepth = inCheck || depth >= DEPTH_QS_CHECKS ? DEPTH_QS_CHECKS
                                                  : DEPTH_QS_NO_CHECKS;
    // Transposition table lookup
    posKey = pos.key();
    tte = TT.probe(posKey, ttHit);
<<<<<<< HEAD
    ttValue = ttHit ? Value(value_from_tt(tte->value(), ss->ply)) : VALUE_NONE;
=======
    ttValue = ttHit ? value_from_tt(tte->value(), ss->ply, pos.rule50_count()) : VALUE_NONE;
>>>>>>> 01b6088a
    ttMove = ttHit ? tte->move() : MOVE_NONE;
    pvHit = ttHit && tte->is_pv();

    if (  !PvNode
        && ttHit
        && tte->depth() >= ttDepth
        && ttValue != VALUE_NONE // Only in case of TT access race
        && (ttValue >= beta ? (tte->bound() & BOUND_LOWER)
                            : (tte->bound() & BOUND_UPPER)))
        return ttValue;

    // Evaluate the position statically
    if (inCheck)
    {
        ss->staticEval = VALUE_NONE;
        bestValue = futilityBase = -VALUE_INFINITE;
    }
    else
    {
        if (ttHit)
        {
            // Never assume anything about values stored in TT
            if ((ss->staticEval = bestValue = tte->eval()) == VALUE_NONE)
                ss->staticEval = bestValue = Value(evaluate(pos));

            // Can ttValue be used as a better position evaluation?
            if (    ttValue != VALUE_NONE
                && (tte->bound() & (ttValue > bestValue ? BOUND_LOWER : BOUND_UPPER)))
                bestValue = ttValue;
        }
        else
            ss->staticEval = bestValue =
            (ss-1)->currentMove != MOVE_NULL ? Value(evaluate(pos))
                                             : -(ss-1)->staticEval + 2 * Eval::Tempo;

        // Stand pat. Return immediately if static value is at least beta
        if (bestValue >= beta)
        {
            if (!ttHit)
                tte->save(posKey, Value(value_to_tt(bestValue, ss->ply)), pvHit, BOUND_LOWER,
                          DEPTH_NONE, MOVE_NONE, ss->staticEval);

            return bestValue;
        }

        if (PvNode && bestValue > alpha)
            alpha = bestValue;

        futilityBase = bestValue + 154;
    }

    const PieceToHistory* contHist[] = { (ss-1)->continuationHistory, (ss-2)->continuationHistory,
                                          nullptr                   , (ss-4)->continuationHistory,
                                          nullptr                   , (ss-6)->continuationHistory };

    // Initialize a MovePicker object for the current position, and prepare
    // to search the moves. Because the depth is <= 0 here, only captures,
    // queen promotions and checks (only if depth >= DEPTH_QS_CHECKS) will
    // be generated.
    MovePicker mp(pos, ttMove, depth, &thisThread->mainHistory,
                                      &thisThread->captureHistory,
                                      contHist,
                                      to_sq((ss-1)->currentMove));

    // Loop through the moves until no moves remain or a beta cutoff occurs
    while ((move = mp.next_move()) != MOVE_NONE)
    {
      assert(is_ok(move));

      givesCheck = pos.gives_check(move);
      captureOrPromotion = pos.capture_or_promotion(move);

      moveCount++;

      // Futility pruning
      if (   !inCheck
          && !givesCheck
          &&  futilityBase > -VALUE_KNOWN_WIN
          && !pos.advanced_pawn_push(move))
      {
          assert(type_of(move) != ENPASSANT); // Due to !pos.advanced_pawn_push

          futilityValue = futilityBase + PieceValue[EG][pos.piece_on(to_sq(move))];

          if (futilityValue <= alpha)
          {
              bestValue = std::max(bestValue, futilityValue);
              continue;
          }

          if (futilityBase <= alpha && !pos.see_ge(move, VALUE_ZERO + 1))
          {
              bestValue = std::max(bestValue, futilityBase);
              continue;
          }
      }

      // Detect non-capture evasions that are candidates to be pruned
      evasionPrunable =    inCheck
                       &&  (depth != 0 || moveCount > 2)
                       &&  bestValue > VALUE_MATED_IN_MAX_PLY
                       && !pos.capture(move);

      // Don't search moves with negative SEE values
      if (  (!inCheck || evasionPrunable) && !pos.see_ge(move))
          continue;

      // Speculative prefetch as early as possible
      prefetch(TT.first_entry(pos.key_after(move)));

      // Check for legality just before making the move
      if (!pos.legal(move))
      {
          moveCount--;
          continue;
      }

      ss->currentMove = move;
      ss->continuationHistory = &thisThread->continuationHistory[inCheck]
                                                                [captureOrPromotion]
                                                                [pos.moved_piece(move)]
                                                                [to_sq(move)];

      // Make and search the move
      pos.do_move(move, st, givesCheck);
      value = -qsearch<NT>(pos, ss+1, -beta, -alpha, depth - 1);
      pos.undo_move(move);

      assert(value > -VALUE_INFINITE && value < VALUE_INFINITE);

      // Check for a new best move
      if (value > bestValue)
      {
          bestValue = value;

          if (value > alpha)
          {
              bestMove = move;

              if (PvNode) // Update pv even in fail-high case
                  update_pv(ss->pv, move, (ss+1)->pv);

              if (PvNode && value < beta) // Update alpha here!
                  alpha = value;
              else
                  break; // Fail high
          }
       }
    }

    // All legal moves have been searched. A special case: If we're in check
    // and no legal moves were found, it is checkmate.
    if (inCheck && bestValue == -VALUE_INFINITE)
        return Value(mated_in(ss->ply)); // Plies to mate from the root

    tte->save(posKey, Value(value_to_tt(bestValue, ss->ply)), pvHit,
              bestValue >= beta ? BOUND_LOWER :
              PvNode && bestValue > oldAlpha  ? BOUND_EXACT : BOUND_UPPER,
              ttDepth, bestMove, ss->staticEval);

    assert(bestValue > -VALUE_INFINITE && bestValue < VALUE_INFINITE);

    return bestValue;
  }


  // value_to_tt() adjusts a mate score from "plies to mate from the root" to
  // "plies to mate from the current position". Non-mate scores are unchanged.
  // The function is called before storing a value in the transposition table.

  Value2 value_to_tt(Value2 v, int ply) {

    assert(v != VALUE_NONE);

    return Value2( v >= VALUE_MATE_IN_MAX_PLY  ? v + ply
          : v <= VALUE_MATED_IN_MAX_PLY ? v - ply : v);
  }


  // value_from_tt() is the inverse of value_to_tt(): It adjusts a mate score
  // from the transposition table (which refers to the plies to mate/be mated
  // from current position) to "plies to mate/be mated from the root".

<<<<<<< HEAD
  Value2 value_from_tt(Value2 v, int ply) {

    return Value2( v == VALUE_NONE             ? VALUE_NONE
          : v >= VALUE_MATE_IN_MAX_PLY  ? v - ply
          : v <= VALUE_MATED_IN_MAX_PLY ? v + ply : v);
=======
  Value value_from_tt(Value v, int ply, int r50c) {

    return  v == VALUE_NONE             ? VALUE_NONE
          : v >= VALUE_MATE_IN_MAX_PLY  ? VALUE_MATE - v > 99 - r50c ? VALUE_MATE_IN_MAX_PLY  : v - ply
          : v <= VALUE_MATED_IN_MAX_PLY ? VALUE_MATE + v > 99 - r50c ? VALUE_MATED_IN_MAX_PLY : v + ply : v;
>>>>>>> 01b6088a
  }


  // update_pv() adds current move and appends child pv[]

  void update_pv(Move* pv, Move move, Move* childPv) {

    for (*pv++ = move; childPv && *childPv != MOVE_NONE; )
        *pv++ = *childPv++;
    *pv = MOVE_NONE;
  }


  // update_all_stats() updates stats at the end of search() when a bestMove is found

  void update_all_stats(const Position& pos, Stack* ss, Move bestMove, Value bestValue, Value beta, Square prevSq,
                        Move* quietsSearched, int quietCount, Move* capturesSearched, int captureCount, Depth depth) {

    int bonus1, bonus2;
    Color us = pos.side_to_move();
    Thread* thisThread = pos.this_thread();
    CapturePieceToHistory& captureHistory = thisThread->captureHistory;
    Piece moved_piece = pos.moved_piece(bestMove);
    PieceType captured = type_of(pos.piece_on(to_sq(bestMove)));

    bonus1 = stat_bonus(depth + 1);
    bonus2 = bestValue > beta + PawnValueMg ? bonus1               // larger bonus
                                            : stat_bonus(depth);   // smaller bonus

    if (!pos.capture_or_promotion(bestMove))
    {
        update_quiet_stats(pos, ss, bestMove, bonus2);

        // Decrease all the non-best quiet moves
        for (int i = 0; i < quietCount; ++i)
        {
            thisThread->mainHistory[us][from_to(quietsSearched[i])] << -bonus2;
            update_continuation_histories(ss, pos.moved_piece(quietsSearched[i]), to_sq(quietsSearched[i]), -bonus2);
        }
    }
    else
        captureHistory[moved_piece][to_sq(bestMove)][captured] << bonus1;

    // Extra penalty for a quiet TT or main killer move in previous ply when it gets refuted
    if (   ((ss-1)->moveCount == 1 || ((ss-1)->currentMove == (ss-1)->killers[0]))
        && !pos.captured_piece())
            update_continuation_histories(ss-1, pos.piece_on(prevSq), prevSq, -bonus1);

    // Decrease all the non-best capture moves
    for (int i = 0; i < captureCount; ++i)
    {
        moved_piece = pos.moved_piece(capturesSearched[i]);
        captured = type_of(pos.piece_on(to_sq(capturesSearched[i])));
        captureHistory[moved_piece][to_sq(capturesSearched[i])][captured] << -bonus1;
    }
  }


  // update_continuation_histories() updates histories of the move pairs formed
  // by moves at ply -1, -2, and -4 with current move.

  void update_continuation_histories(Stack* ss, Piece pc, Square to, int bonus) {

    for (int i : {1, 2, 4, 6})
        if (is_ok((ss-i)->currentMove))
            (*(ss-i)->continuationHistory)[pc][to] << bonus;
  }


  // update_quiet_stats() updates move sorting heuristics

  void update_quiet_stats(const Position& pos, Stack* ss, Move move, int bonus) {

    if (ss->killers[0] != move)
    {
        ss->killers[1] = ss->killers[0];
        ss->killers[0] = move;
    }

    Color us = pos.side_to_move();
    Thread* thisThread = pos.this_thread();
    thisThread->mainHistory[us][from_to(move)] << bonus;
    update_continuation_histories(ss, pos.moved_piece(move), to_sq(move), bonus);

    if (type_of(pos.moved_piece(move)) != PAWN)
        thisThread->mainHistory[us][from_to(reverse_move(move))] << -bonus;

    if (is_ok((ss-1)->currentMove))
    {
        Square prevSq = to_sq((ss-1)->currentMove);
        thisThread->counterMoves[pos.piece_on(prevSq)][prevSq] = move;
    }
  }

  // When playing with strength handicap, choose best move among a set of RootMoves
  // using a statistical rule dependent on 'level'. Idea by Heinz van Saanen.

  Move Skill::pick_best(size_t multiPV) {

    const RootMoves& rootMoves = Threads.main()->rootMoves;
    static PRNG rng(now()); // PRNG sequence should be non-deterministic

    // RootMoves are already sorted by score in descending order
    Value2 topScore = rootMoves[0].score;
    int delta = std::min(Value(topScore - rootMoves[multiPV - 1].score), PawnValueMg);
    int weakness = 120 - 2 * level;
    int maxScore = -VALUE_INFINITE;

    // Choose best move. For each move score we add two terms, both dependent on
    // weakness. One is deterministic and bigger for weaker levels, and one is
    // random. Then we choose the move with the resulting highest score.
    for (size_t i = 0; i < multiPV; ++i)
    {
        // This is our magic formula
        int push = (  weakness * int(topScore - rootMoves[i].score)
                    + delta * (rng.rand<unsigned>() % weakness)) / 128;

        if (rootMoves[i].score + push >= maxScore)
        {
            maxScore = rootMoves[i].score + push;
            best = rootMoves[i].pv[0];
        }
    }

    return best;
  }

} // namespace

/// MainThread::check_time() is used to print debug info and, more importantly,
/// to detect when we are out of available time and thus stop the search.

void MainThread::check_time() {

  if (--callsCnt > 0)
      return;

  // When using nodes, ensure checking rate is not lower than 0.1% of nodes
  callsCnt = Limits.nodes ? std::min(1024, int(Limits.nodes / 1024)) : 1024;

  static TimePoint lastInfoTime = now();

  TimePoint elapsed = Time.elapsed();
  TimePoint tick = Limits.startTime + elapsed;

  if (tick - lastInfoTime >= 1000)
  {
      lastInfoTime = tick;
      dbg_print();
  }

  // We should not stop pondering until told so by the GUI
  if (ponder)
      return;

  if (   (Limits.use_time_management() && (elapsed > Time.maximum() - 10 || stopOnPonderhit))
      || (Limits.movetime && elapsed >= Limits.movetime)
      || (Limits.nodes && Threads.nodes_searched() >= (uint64_t)Limits.nodes))
      Threads.stop = true;
}


/// UCI::pv() formats PV information according to the UCI protocol. UCI requires
/// that all (if any) unsearched PV lines are sent using a previous search score.

string UCI::pv(const Position& pos, Depth depth, Value2 alpha, Value2 beta) {

  std::stringstream ss;
  TimePoint elapsed = Time.elapsed() + 1;
  const RootMoves& rootMoves = pos.this_thread()->rootMoves;
  size_t pvIdx = pos.this_thread()->pvIdx;
  size_t multiPV = std::min((size_t)Options["MultiPV"], rootMoves.size());
  uint64_t nodesSearched = Threads.nodes_searched();
  uint64_t tbHits = Threads.tb_hits() + (TB::RootInTB ? rootMoves.size() : 0);

  for (size_t i = 0; i < multiPV; ++i)
  {
      bool updated = rootMoves[i].score != -VALUE_INFINITE;

      if (depth == 1 && !updated)
          continue;

<<<<<<< HEAD
      Depth d = updated ? depth : depth - ONE_PLY;
      Value2 v = updated ? rootMoves[i].score : rootMoves[i].previousScore;
=======
      Depth d = updated ? depth : depth - 1;
      Value v = updated ? rootMoves[i].score : rootMoves[i].previousScore;
>>>>>>> 01b6088a

      bool tb = TB::RootInTB && abs(v) < VALUE_MATE - MAX_PLY;
      v = Value2(tb ? rootMoves[i].tbScore : v);

      if (ss.rdbuf()->in_avail()) // Not at first line
          ss << "\n";

      ss << "info"
         << " depth "    << d
         << " seldepth " << rootMoves[i].selDepth
         << " multipv "  << i + 1
         << " score "    << UCI::value(Value(v));

      if (!tb && i == pvIdx)
          ss << (v >= beta ? " lowerbound" : v <= alpha ? " upperbound" : "");

      ss << " nodes "    << nodesSearched
         << " nps "      << nodesSearched * 1000 / elapsed;

      if (elapsed > 1000) // Earlier makes little sense
          ss << " hashfull " << TT.hashfull();

      ss << " tbhits "   << tbHits
         << " time "     << elapsed
         << " pv";

      for (Move m : rootMoves[i].pv)
          ss << " " << UCI::move(m, pos.is_chess960());
  }

  return ss.str();
}


/// RootMove::extract_ponder_from_tt() is called in case we have no ponder move
/// before exiting the search, for instance, in case we stop the search during a
/// fail high at root. We try hard to have a ponder move to return to the GUI,
/// otherwise in case of 'ponder on' we have nothing to think on.

bool RootMove::extract_ponder_from_tt(Position& pos) {

    StateInfo st;
    bool ttHit;

    assert(pv.size() == 1);

    if (pv[0] == MOVE_NONE)
        return false;

    pos.do_move(pv[0], st);
    TTEntry* tte = TT.probe(pos.key(), ttHit);

    if (ttHit)
    {
        Move m = tte->move(); // Local copy to be SMP safe
        if (MoveList<LEGAL>(pos).contains(m))
            pv.push_back(m);
    }

    pos.undo_move(pv[0]);
    return pv.size() > 1;
}

void Tablebases::rank_root_moves(Position& pos, Search::RootMoves& rootMoves) {

    RootInTB = false;
    UseRule50 = bool(Options["Syzygy50MoveRule"]);
    ProbeDepth = int(Options["SyzygyProbeDepth"]);
    Cardinality = int(Options["SyzygyProbeLimit"]);
    bool dtz_available = true;

    // Tables with fewer pieces than SyzygyProbeLimit are searched with
    // ProbeDepth == DEPTH_ZERO
    if (Cardinality > MaxCardinality)
    {
        Cardinality = MaxCardinality;
        ProbeDepth = 0;
    }

    if (Cardinality >= popcount(pos.pieces()) && !pos.can_castle(ANY_CASTLING))
    {
        // Rank moves using DTZ tables
        RootInTB = root_probe(pos, rootMoves);

        if (!RootInTB)
        {
            // DTZ tables are missing; try to rank moves using WDL tables
            dtz_available = false;
            RootInTB = root_probe_wdl(pos, rootMoves);
        }
    }

    if (RootInTB)
    {
        // Sort moves according to TB rank
        std::sort(rootMoves.begin(), rootMoves.end(),
                  [](const RootMove &a, const RootMove &b) { return a.tbRank > b.tbRank; } );

        // Probe during search only if DTZ is not available and we are winning
        if (dtz_available || rootMoves[0].tbScore <= VALUE_DRAW)
            Cardinality = 0;
    }
    else
    {
        // Clean up if root_probe() and root_probe_wdl() have failed
        for (auto& m : rootMoves)
            m.tbRank = 0;
    }
}<|MERGE_RESOLUTION|>--- conflicted
+++ resolved
@@ -65,15 +65,9 @@
   constexpr uint64_t ttHitAverageResolution = 1024;
 
   // Razor and futility margins
-<<<<<<< HEAD
-  constexpr int RazorMargin = 600;
+  constexpr int RazorMargin = 531;
   Value2 futility_margin(Depth d, bool improving) {
-    return Value2((175 - 50 * improving) * d / ONE_PLY);
-=======
-  constexpr int RazorMargin = 531;
-  Value futility_margin(Depth d, bool improving) {
     return Value(217 * (d - improving));
->>>>>>> 01b6088a
   }
 
   // Reductions lookup table, initialized at startup
@@ -94,14 +88,8 @@
   }
 
   // Add a small random component to draw evaluations to avoid 3fold-blindness
-<<<<<<< HEAD
-  Value2 value_draw(Depth depth, Thread* thisThread) {
-    return depth < 4 * ONE_PLY ? VALUE_DRAW
-                               : VALUE_DRAW + Value2(2 * (thisThread->nodes & 1) - 1);
-=======
-  Value value_draw(Thread* thisThread) {
-    return VALUE_DRAW + Value(2 * (thisThread->nodes & 1) - 1);
->>>>>>> 01b6088a
+  Value2 value_draw(Thread* thisThread) {
+    return VALUE_DRAW + Value2(2 * (thisThread->nodes & 1) - 1);
   }
 
   // Skill structure is used to implement strength limit
@@ -162,21 +150,14 @@
   Value2 search(Position& pos, Stack* ss, Value2 alpha, Value2 beta, Depth depth, bool cutNode);
 
   template <NodeType NT>
-<<<<<<< HEAD
-  Value2 qsearch(Position& pos, Stack* ss, Value2 alpha, Value2 beta, Depth depth = DEPTH_ZERO);
+  Value2 qsearch(Position& pos, Stack* ss, Value2 alpha, Value2 beta, Depth depth = 0);
 
   Value2 value_to_tt(Value2 v, int ply);
-  Value2 value_from_tt(Value2 v, int ply);
-=======
-  Value qsearch(Position& pos, Stack* ss, Value alpha, Value beta, Depth depth = 0);
-
-  Value value_to_tt(Value v, int ply);
-  Value value_from_tt(Value v, int ply, int r50c);
->>>>>>> 01b6088a
+  Value2 value_from_tt(Value2 v, int ply, int r50c);
   void update_pv(Move* pv, Move move, Move* childPv);
   void update_continuation_histories(Stack* ss, Piece pc, Square to, int bonus);
   void update_quiet_stats(const Position& pos, Stack* ss, Move move, int bonus);
-  void update_all_stats(const Position& pos, Stack* ss, Move bestMove, Value bestValue, Value beta, Square prevSq,
+  void update_all_stats(const Position& pos, Stack* ss, Move bestMove, Value2 bestValue, Value2 beta, Square prevSq,
                         Move* quietsSearched, int quietCount, Move* capturesSearched, int captureCount, Depth depth);
 
   // perft() is our utility to verify move generation. All the leaf nodes up
@@ -451,17 +432,10 @@
           // Reset aspiration window starting size
           if (rootDepth >= 4)
           {
-<<<<<<< HEAD
               Value2 previousScore = rootMoves[pvIdx].previousScore;
-              delta = Value2(20);
-              alpha = std::max(Value2(previousScore - delta),Value2(-VALUE_INFINITE));
-              beta  = std::min(Value2(previousScore + delta), Value2(VALUE_INFINITE));
-=======
-              Value previousScore = rootMoves[pvIdx].previousScore;
-              delta = Value(21 + abs(previousScore) / 256);
-              alpha = std::max(previousScore - delta,-VALUE_INFINITE);
-              beta  = std::min(previousScore + delta, VALUE_INFINITE);
->>>>>>> 01b6088a
+              delta = Value2(21 + abs(previousScore) / 256);
+              alpha = std::max(previousScore - delta,int(-VALUE_INFINITE));
+              beta  = std::min(previousScore + delta, int(VALUE_INFINITE));
 
               // Adjust contempt based on root move's previousScore (dynamic contempt)
               int dct = ct + (102 - ct / 2) * previousScore / (abs(previousScore) + 157);
@@ -630,11 +604,7 @@
         && !rootNode
         && pos.has_game_cycle(ss->ply))
     {
-<<<<<<< HEAD
-        alpha = Value(value_draw(depth, pos.this_thread()));
-=======
         alpha = value_draw(pos.this_thread());
->>>>>>> 01b6088a
         if (alpha >= beta)
             return alpha;
     }
@@ -654,15 +624,9 @@
     Key posKey;
     Move ttMove, move, excludedMove, bestMove;
     Depth extension, newDepth;
-<<<<<<< HEAD
     Value2 bestValue, value, ttValue, eval, maxValue;
-    bool ttHit, ttPv, inCheck, givesCheck, improving, doLMR;
-    bool captureOrPromotion, doFullDepthSearch, moveCountPruning, ttCapture;
-=======
-    Value bestValue, value, ttValue, eval, maxValue;
     bool ttHit, ttPv, inCheck, givesCheck, improving, didLMR, priorCapture;
     bool captureOrPromotion, doFullDepthSearch, moveCountPruning, ttCapture, singularLMR;
->>>>>>> 01b6088a
     Piece movedPiece;
     int moveCount, captureCount, quietCount;
 
@@ -689,13 +653,8 @@
         if (   Threads.stop.load(std::memory_order_relaxed)
             || pos.is_draw(ss->ply)
             || ss->ply >= MAX_PLY)
-<<<<<<< HEAD
-            return (ss->ply >= MAX_PLY && !inCheck) ? Value2(evaluate(pos))
-                                                    : Value2(value_draw(depth, pos.this_thread()));
-=======
             return (ss->ply >= MAX_PLY && !inCheck) ? evaluate(pos)
                                                     : value_draw(pos.this_thread());
->>>>>>> 01b6088a
 
         // Step 3. Mate distance pruning. Even if we mate at the next move our score
         // would be at best mate_in(ss->ply+1), but if alpha is already bigger because
@@ -732,11 +691,7 @@
     excludedMove = ss->excludedMove;
     posKey = pos.key() ^ Key(excludedMove << 16); // Isn't a very good hash
     tte = TT.probe(posKey, ttHit);
-<<<<<<< HEAD
-    ttValue = ttHit ? value_from_tt(tte->value(), ss->ply) : Value2(VALUE_NONE);
-=======
     ttValue = ttHit ? value_from_tt(tte->value(), ss->ply, pos.rule50_count()) : VALUE_NONE;
->>>>>>> 01b6088a
     ttMove =  rootNode ? thisThread->rootMoves[thisThread->pvIdx].pv[0]
             : ttHit    ? tte->move() : MOVE_NONE;
     ttPv = PvNode || (ttHit && tte->is_pv());
@@ -810,13 +765,8 @@
                 if (    b == BOUND_EXACT
                     || (b == BOUND_LOWER ? value >= beta : value <= alpha))
                 {
-<<<<<<< HEAD
-                    tte->save(posKey, Value2(value_to_tt(Value2(value), ss->ply)), ttPv, b,
-                              std::min(DEPTH_MAX - ONE_PLY, depth + 6 * ONE_PLY),
-=======
                     tte->save(posKey, value_to_tt(value, ss->ply), ttPv, b,
                               std::min(MAX_PLY - 1, depth + 6),
->>>>>>> 01b6088a
                               MOVE_NONE, VALUE_NONE);
 
                     return value;
@@ -944,13 +894,8 @@
         &&  depth >= 5
         &&  abs(beta) < VALUE_MATE_IN_MAX_PLY)
     {
-<<<<<<< HEAD
-        Value2 raisedBeta = std::min(Value2(beta + 216 - 48 * improving), Value2(VALUE_INFINITE));
-        MovePicker mp(pos, ttMove, Value2(raisedBeta - ss->staticEval), &thisThread->captureHistory);
-=======
-        Value raisedBeta = std::min(beta + 189 - 45 * improving, VALUE_INFINITE);
+        Value2 raisedBeta = std::min(beta + 189 - 45 * improving, int(VALUE_INFINITE));
         MovePicker mp(pos, ttMove, raisedBeta - ss->staticEval, &thisThread->captureHistory);
->>>>>>> 01b6088a
         int probCutCount = 0;
 
         while (  (move = mp.next_move()) != MOVE_NONE
@@ -991,11 +936,7 @@
         search<NT>(pos, ss, alpha, beta, depth - 7, cutNode);
 
         tte = TT.probe(posKey, ttHit);
-<<<<<<< HEAD
-        ttValue = ttHit ? Value(value_from_tt(tte->value(), ss->ply)) : VALUE_NONE;
-=======
         ttValue = ttHit ? value_from_tt(tte->value(), ss->ply, pos.rule50_count()) : VALUE_NONE;
->>>>>>> 01b6088a
         ttMove = ttHit ? tte->move() : MOVE_NONE;
     }
 
@@ -1113,13 +1054,8 @@
           &&  tte->depth() >= depth - 3
           &&  pos.legal(move))
       {
-<<<<<<< HEAD
-          Value2 singularBeta = ttValue - 2 * depth / ONE_PLY;
-          Depth halfDepth = depth / (2 * ONE_PLY) * ONE_PLY; // ONE_PLY invariant
-=======
-          Value singularBeta = ttValue - 2 * depth;
+          Value2 singularBeta = ttValue - 2 * depth;
           Depth halfDepth = depth / 2;
->>>>>>> 01b6088a
           ss->excludedMove = move;
           value = search<NonPV>(pos, ss, singularBeta - 1, singularBeta, halfDepth, cutNode);
           ss->excludedMove = MOVE_NONE;
@@ -1388,17 +1324,7 @@
 
     if (!moveCount)
         bestValue = excludedMove ? alpha
-<<<<<<< HEAD
-                   :     inCheck ? Value2(mated_in(ss->ply)) : Value2(VALUE_DRAW);
-    else if (bestMove)
-    {
-        // Quiet best move: update move sorting heuristics
-        if (!pos.capture_or_promotion(bestMove))
-            update_quiet_stats(pos, ss, bestMove, quietsSearched, quietCount,
-                               stat_bonus(depth + (bestValue > beta + PawnValueMg ? ONE_PLY : DEPTH_ZERO)));
-=======
                    :     inCheck ? mated_in(ss->ply) : VALUE_DRAW;
->>>>>>> 01b6088a
 
     else if (bestMove)
         update_all_stats(pos, ss, bestMove, bestValue, beta, prevSq,
@@ -1441,13 +1367,8 @@
     Key posKey;
     Move ttMove, move, bestMove;
     Depth ttDepth;
-<<<<<<< HEAD
     Value2 bestValue, value, ttValue, futilityValue, futilityBase, oldAlpha;
-    bool ttHit, pvHit, inCheck, givesCheck, evasionPrunable;
-=======
-    Value bestValue, value, ttValue, futilityValue, futilityBase, oldAlpha;
     bool ttHit, pvHit, inCheck, givesCheck, captureOrPromotion, evasionPrunable;
->>>>>>> 01b6088a
     int moveCount;
 
     if (PvNode)
@@ -1478,11 +1399,7 @@
     // Transposition table lookup
     posKey = pos.key();
     tte = TT.probe(posKey, ttHit);
-<<<<<<< HEAD
-    ttValue = ttHit ? Value(value_from_tt(tte->value(), ss->ply)) : VALUE_NONE;
-=======
     ttValue = ttHit ? value_from_tt(tte->value(), ss->ply, pos.rule50_count()) : VALUE_NONE;
->>>>>>> 01b6088a
     ttMove = ttHit ? tte->move() : MOVE_NONE;
     pvHit = ttHit && tte->is_pv();
 
@@ -1666,19 +1583,11 @@
   // from the transposition table (which refers to the plies to mate/be mated
   // from current position) to "plies to mate/be mated from the root".
 
-<<<<<<< HEAD
-  Value2 value_from_tt(Value2 v, int ply) {
-
-    return Value2( v == VALUE_NONE             ? VALUE_NONE
-          : v >= VALUE_MATE_IN_MAX_PLY  ? v - ply
-          : v <= VALUE_MATED_IN_MAX_PLY ? v + ply : v);
-=======
-  Value value_from_tt(Value v, int ply, int r50c) {
+  Value2 value_from_tt(Value v, int ply, int r50c) {
 
     return  v == VALUE_NONE             ? VALUE_NONE
           : v >= VALUE_MATE_IN_MAX_PLY  ? VALUE_MATE - v > 99 - r50c ? VALUE_MATE_IN_MAX_PLY  : v - ply
           : v <= VALUE_MATED_IN_MAX_PLY ? VALUE_MATE + v > 99 - r50c ? VALUE_MATED_IN_MAX_PLY : v + ply : v;
->>>>>>> 01b6088a
   }
 
 
@@ -1694,7 +1603,7 @@
 
   // update_all_stats() updates stats at the end of search() when a bestMove is found
 
-  void update_all_stats(const Position& pos, Stack* ss, Move bestMove, Value bestValue, Value beta, Square prevSq,
+  void update_all_stats(const Position& pos, Stack* ss, Move bestMove, Value2 bestValue, Value2 beta, Square prevSq,
                         Move* quietsSearched, int quietCount, Move* capturesSearched, int captureCount, Depth depth) {
 
     int bonus1, bonus2;
@@ -1861,13 +1770,8 @@
       if (depth == 1 && !updated)
           continue;
 
-<<<<<<< HEAD
-      Depth d = updated ? depth : depth - ONE_PLY;
+      Depth d = updated ? depth : depth - 1;
       Value2 v = updated ? rootMoves[i].score : rootMoves[i].previousScore;
-=======
-      Depth d = updated ? depth : depth - 1;
-      Value v = updated ? rootMoves[i].score : rootMoves[i].previousScore;
->>>>>>> 01b6088a
 
       bool tb = TB::RootInTB && abs(v) < VALUE_MATE - MAX_PLY;
       v = Value2(tb ? rootMoves[i].tbScore : v);
