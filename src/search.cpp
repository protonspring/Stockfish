/*
  Stockfish, a UCI chess playing engine derived from Glaurung 2.1
  Copyright (C) 2004-2008 Tord Romstad (Glaurung author)
  Copyright (C) 2008-2015 Marco Costalba, Joona Kiiski, Tord Romstad
  Copyright (C) 2015-2019 Marco Costalba, Joona Kiiski, Gary Linscott, Tord Romstad

  Stockfish is free software: you can redistribute it and/or modify
  it under the terms of the GNU General Public License as published by
  the Free Software Foundation, either version 3 of the License, or
  (at your option) any later version.

  Stockfish is distributed in the hope that it will be useful,
  but WITHOUT ANY WARRANTY; without even the implied warranty of
  MERCHANTABILITY or FITNESS FOR A PARTICULAR PURPOSE.  See the
  GNU General Public License for more details.

  You should have received a copy of the GNU General Public License
  along with this program.  If not, see <http://www.gnu.org/licenses/>.
*/

#include <algorithm>
#include <cassert>
#include <cmath>
#include <cstring>   // For std::memset
#include <iostream>
#include <sstream>

#include "evaluate.h"
#include "misc.h"
#include "movegen.h"
#include "movepick.h"
#include "position.h"
#include "search.h"
#include "thread.h"
#include "timeman.h"
#include "tt.h"
#include "uci.h"
#include "syzygy/tbprobe.h"

namespace Search {

  LimitsType Limits;
}

namespace Tablebases {

  int Cardinality;
  bool RootInTB;
  bool UseRule50;
  Depth ProbeDepth;
}

namespace TB = Tablebases;

using std::string;
using Eval::evaluate;
using namespace Search;

namespace {

  // Different node types, used as a template parameter
  enum NodeType { NonPV, PV };

  // Razor and futility margins
  constexpr int RazorMargin = 661;
  Value futility_margin(Depth d, bool improving) {
<<<<<<< HEAD
    return (168 - 51 * improving) * d / ONE_PLY;
=======
    return Value(198 * (d / ONE_PLY - improving));
>>>>>>> 3984b8f8
  }

  // Reductions lookup table, initialized at startup
  int Reductions[MAX_MOVES]; // [depth or moveNumber]

  Depth reduction(bool i, Depth d, int mn) {
    int r = Reductions[d / ONE_PLY] * Reductions[mn];
    return ((r + 520) / 1024 + (!i && r > 999)) * ONE_PLY;
  }

  constexpr int futility_move_count(bool improving, int depth) {
    return (5 + depth * depth) * (1 + improving) / 2;
  }

  // History and stats update bonus, based on depth
  int stat_bonus(Depth depth) {
    int d = depth / ONE_PLY;
    return d > 17 ? -8 : 22 * d * d + 151 * d - 140;
  }

  // Add a small random component to draw evaluations to avoid 3fold-blindness
  Value value_draw(Depth depth, Thread* thisThread) {
    return depth < 4 * ONE_PLY ? VALUE_DRAW
                               : VALUE_DRAW + (2 * (thisThread->nodes & 1) - 1);
  }

  // Skill structure is used to implement strength limit
  struct Skill {
    explicit Skill(int l) : level(l) {}
    bool enabled() const { return level < 20; }
    bool time_to_pick(Depth depth) const { return depth / ONE_PLY == 1 + level; }
    Move pick_best(size_t multiPV);

    int level;
    Move best = MOVE_NONE;
  };

  // Breadcrumbs are used to mark nodes as being searched by a given thread
  struct Breadcrumb {
    std::atomic<Thread*> thread;
    std::atomic<Key> key;
  };
  std::array<Breadcrumb, 1024> breadcrumbs;

  // ThreadHolding structure keeps track of which thread left breadcrumbs at the given
  // node for potential reductions. A free node will be marked upon entering the moves
  // loop by the constructor, and unmarked upon leaving that loop by the destructor.
  struct ThreadHolding {
    explicit ThreadHolding(Thread* thisThread, Key posKey, int ply) {
       location = ply < 8 ? &breadcrumbs[posKey & (breadcrumbs.size() - 1)] : nullptr;
       otherThread = false;
       owning = false;
       if (location)
       {
          // See if another already marked this location, if not, mark it ourselves
          Thread* tmp = (*location).thread.load(std::memory_order_relaxed);
          if (tmp == nullptr)
          {
              (*location).thread.store(thisThread, std::memory_order_relaxed);
              (*location).key.store(posKey, std::memory_order_relaxed);
              owning = true;
          }
          else if (   tmp != thisThread
                   && (*location).key.load(std::memory_order_relaxed) == posKey)
              otherThread = true;
       }
    }

    ~ThreadHolding() {
       if (owning) // Free the marked location
           (*location).thread.store(nullptr, std::memory_order_relaxed);
    }

    bool marked() { return otherThread; }

    private:
    Breadcrumb* location;
    bool otherThread, owning;
  };

  template <NodeType NT>
  Value search(Position& pos, Stack* ss, Value alpha, Value beta, Depth depth, bool cutNode);

  template <NodeType NT>
  Value qsearch(Position& pos, Stack* ss, Value alpha, Value beta, Depth depth = DEPTH_ZERO);

  Value value_to_tt(Value v, int ply);
  Value value_from_tt(Value v, int ply);
  void update_pv(Move* pv, Move move, Move* childPv);
  void update_continuation_histories(Stack* ss, Piece pc, Square to, int bonus);
  void update_quiet_stats(const Position& pos, Stack* ss, Move move, Move* quiets, int quietCount, int bonus);
  void update_capture_stats(const Position& pos, Move move, Move* captures, int captureCount, int bonus);

  // perft() is our utility to verify move generation. All the leaf nodes up
  // to the given depth are generated and counted, and the sum is returned.
  template<bool Root>
  uint64_t perft(Position& pos, Depth depth) {

    StateInfo st;
    uint64_t cnt, nodes = 0;
    const bool leaf = (depth == 2 * ONE_PLY);

    for (const auto& m : MoveList<LEGAL>(pos))
    {
        if (Root && depth <= ONE_PLY)
            cnt = 1, nodes++;
        else
        {
            pos.do_move(m, st);
            cnt = leaf ? MoveList<LEGAL>(pos).size() : perft<false>(pos, depth - ONE_PLY);
            nodes += cnt;
            pos.undo_move(m);
        }
        if (Root)
            sync_cout << UCI::move(m, pos.is_chess960()) << ": " << cnt << sync_endl;
    }
    return nodes;
  }

} // namespace


/// Search::init() is called at startup to initialize various lookup tables

void Search::init() {

  for (int i = 1; i < MAX_MOVES; ++i)
      Reductions[i] = int(23.4 * std::log(i));
}


/// Search::clear() resets search state to its initial value

void Search::clear() {

  Threads.main()->wait_for_search_finished();

  Time.availableNodes = 0;
  TT.clear();
  Threads.clear();
  Tablebases::init(Options["SyzygyPath"]); // Free mapped files
}


/// MainThread::search() is started when the program receives the UCI 'go'
/// command. It searches from the root position and outputs the "bestmove".

void MainThread::search() {

  if (Limits.perft)
  {
      nodes = perft<true>(rootPos, Limits.perft * ONE_PLY);
      sync_cout << "\nNodes searched: " << nodes << "\n" << sync_endl;
      return;
  }

  Color us = rootPos.side_to_move();
  Time.init(Limits, us, rootPos.game_ply());
  TT.new_search();

  if (rootMoves.empty())
  {
      rootMoves.emplace_back(MOVE_NONE);
      sync_cout << "info depth 0 score "
                << UCI::value(rootPos.checkers() ? -VALUE_MATE : VALUE_DRAW)
                << sync_endl;
  }
  else
  {
      for (Thread* th : Threads)
      {
          th->bestMoveChanges = 0;
          if (th != this)
              th->start_searching();
      }

      Thread::search(); // Let's start searching!
  }

  // When we reach the maximum depth, we can arrive here without a raise of
  // Threads.stop. However, if we are pondering or in an infinite search,
  // the UCI protocol states that we shouldn't print the best move before the
  // GUI sends a "stop" or "ponderhit" command. We therefore simply wait here
  // until the GUI sends one of those commands.

  while (!Threads.stop && (ponder || Limits.infinite))
  {} // Busy wait for a stop or a ponder reset

  // Stop the threads if not already stopped (also raise the stop if
  // "ponderhit" just reset Threads.ponder).
  Threads.stop = true;

  // Wait until all threads have finished
  for (Thread* th : Threads)
      if (th != this)
          th->wait_for_search_finished();

  // When playing in 'nodes as time' mode, subtract the searched nodes from
  // the available ones before exiting.
  if (Limits.npmsec)
      Time.availableNodes += Limits.inc[us] - Threads.nodes_searched();

  Thread* bestThread = this;

  // Check if there are threads with a better score than main thread
  if (    Options["MultiPV"] == 1
      && !Limits.depth
      && !(Skill(Options["Skill Level"]).enabled() || Options["UCI_LimitStrength"])
      &&  rootMoves[0].pv[0] != MOVE_NONE)
  {
      std::map<Move, int64_t> votes;
      Value minScore = this->rootMoves[0].score;

      // Find out minimum score
      for (Thread* th: Threads)
          minScore = std::min(minScore, th->rootMoves[0].score);

      // Vote according to score and depth, and select the best thread
      for (Thread* th : Threads)
      {
          votes[th->rootMoves[0].pv[0]] +=
              (th->rootMoves[0].score - minScore + 14) * int(th->completedDepth);

          if (bestThread->rootMoves[0].score >= VALUE_MATE_IN_MAX_PLY)
          {
              // Make sure we pick the shortest mate
              if (th->rootMoves[0].score > bestThread->rootMoves[0].score)
                  bestThread = th;
          }
          else if (   th->rootMoves[0].score >= VALUE_MATE_IN_MAX_PLY
                   || votes[th->rootMoves[0].pv[0]] > votes[bestThread->rootMoves[0].pv[0]])
              bestThread = th;
      }
  }

  previousScore = bestThread->rootMoves[0].score;

  // Send again PV info if we have a new best thread
  if (bestThread != this)
      sync_cout << UCI::pv(bestThread->rootPos, bestThread->completedDepth, -VALUE_INFINITE, VALUE_INFINITE) << sync_endl;

  sync_cout << "bestmove " << UCI::move(bestThread->rootMoves[0].pv[0], rootPos.is_chess960());

  if (bestThread->rootMoves[0].pv.size() > 1 || bestThread->rootMoves[0].extract_ponder_from_tt(rootPos))
      std::cout << " ponder " << UCI::move(bestThread->rootMoves[0].pv[1], rootPos.is_chess960());

  std::cout << sync_endl;
}


/// Thread::search() is the main iterative deepening loop. It calls search()
/// repeatedly with increasing depth until the allocated thinking time has been
/// consumed, the user stops the search, or the maximum search depth is reached.

void Thread::search() {

  // To allow access to (ss-7) up to (ss+2), the stack must be oversized.
  // The former is needed to allow update_continuation_histories(ss-1, ...),
  // which accesses its argument at ss-6, also near the root.
  // The latter is needed for statScores and killer initialization.
  Stack stack[MAX_PLY+10], *ss = stack+7;
  Move  pv[MAX_PLY+1];
  Value bestValue, alpha, beta, delta;
  Move  lastBestMove = MOVE_NONE;
  Depth lastBestMoveDepth = DEPTH_ZERO;
  MainThread* mainThread = (this == Threads.main() ? Threads.main() : nullptr);
  double timeReduction = 1, totBestMoveChanges = 0;
  Color us = rootPos.side_to_move();

  std::memset(ss-7, 0, 10 * sizeof(Stack));
  for (int i = 7; i > 0; i--)
     (ss-i)->continuationHistory = &this->continuationHistory[NO_PIECE][0]; // Use as sentinel
  ss->pv = pv;

  bestValue = delta = alpha = -VALUE_INFINITE;
  beta = VALUE_INFINITE;

  size_t multiPV = Options["MultiPV"];

  // Pick integer skill levels, but non-deterministically round up or down
  // such that the average integer skill corresponds to the input floating point one.
  // UCI_Elo is converted to a suitable fractional skill level, using anchoring
  // to CCRL Elo (goldfish 1.13 = 2000) and a fit through Ordo derived Elo
  // for match (TC 60+0.6) results spanning a wide range of k values.
  PRNG rng(now());
  double floatLevel = Options["UCI_LimitStrength"] ?
                        clamp(std::pow((Options["UCI_Elo"] - 1346.6) / 143.4, 1 / 0.806), 0.0, 20.0) :
                        double(Options["Skill Level"]);
  int intLevel = int(floatLevel) +
                 ((floatLevel - int(floatLevel)) * 1024 > rng.rand<unsigned>() % 1024  ? 1 : 0);
  Skill skill(intLevel);

  // When playing with strength handicap enable MultiPV search that we will
  // use behind the scenes to retrieve a set of possible moves.
  if (skill.enabled())
      multiPV = std::max(multiPV, (size_t)4);

  multiPV = std::min(multiPV, rootMoves.size());

  int ct = int(Options["Contempt"]) * PawnValueEg / 100; // From centipawns

  // In analysis mode, adjust contempt in accordance with user preference
  if (Limits.infinite || Options["UCI_AnalyseMode"])
      ct =  Options["Analysis Contempt"] == "Off"  ? 0
          : Options["Analysis Contempt"] == "Both" ? ct
          : Options["Analysis Contempt"] == "White" && us == BLACK ? -ct
          : Options["Analysis Contempt"] == "Black" && us == WHITE ? -ct
          : ct;

  // Evaluation score is from the white point of view
  contempt = (us == WHITE ?  make_score(ct, ct / 2)
                          : -make_score(ct, ct / 2));

  // Iterative deepening loop until requested to stop or the target depth is reached
  while (   (rootDepth += ONE_PLY) < DEPTH_MAX
         && !Threads.stop
         && !(Limits.depth && mainThread && rootDepth / ONE_PLY > Limits.depth))
  {
      // Age out PV variability metric
      if (mainThread)
          totBestMoveChanges /= 2;

      // Save the last iteration's scores before first PV line is searched and
      // all the move scores except the (new) PV are set to -VALUE_INFINITE.
      for (RootMove& rm : rootMoves)
          rm.previousScore = rm.score;

      size_t pvFirst = 0;
      pvLast = 0;

      // MultiPV loop. We perform a full root search for each PV line
      for (pvIdx = 0; pvIdx < multiPV && !Threads.stop; ++pvIdx)
      {
          if (pvIdx == pvLast)
          {
              pvFirst = pvLast;
              for (pvLast++; pvLast < rootMoves.size(); pvLast++)
                  if (rootMoves[pvLast].tbRank != rootMoves[pvFirst].tbRank)
                      break;
          }

          // Reset UCI info selDepth for each depth and each PV line
          selDepth = 0;

          // Reset aspiration window starting size
          if (rootDepth >= 4 * ONE_PLY)
          {
              Value previousScore = rootMoves[pvIdx].previousScore;
              delta = 23;
              alpha = std::max(previousScore - delta,-VALUE_INFINITE);
              beta  = std::min(previousScore + delta, int(VALUE_INFINITE));

              // Adjust contempt based on root move's previousScore (dynamic contempt)
              int dct = ct + 86 * previousScore / (abs(previousScore) + 176);

              contempt = (us == WHITE ?  make_score(dct, dct / 2)
                                      : -make_score(dct, dct / 2));
          }

          // Start with a small aspiration window and, in the case of a fail
          // high/low, re-search with a bigger window until we don't fail
          // high/low anymore.
          int failedHighCnt = 0;
          while (true)
          {
              Depth adjustedDepth = std::max(ONE_PLY, rootDepth - failedHighCnt * ONE_PLY);
              bestValue = ::search<PV>(rootPos, ss, alpha, beta, adjustedDepth, false);

              // Bring the best move to the front. It is critical that sorting
              // is done with a stable algorithm because all the values but the
              // first and eventually the new best one are set to -VALUE_INFINITE
              // and we want to keep the same order for all the moves except the
              // new PV that goes to the front. Note that in case of MultiPV
              // search the already searched PV lines are preserved.
              std::stable_sort(rootMoves.begin() + pvIdx, rootMoves.begin() + pvLast);

              // If search has been stopped, we break immediately. Sorting is
              // safe because RootMoves is still valid, although it refers to
              // the previous iteration.
              if (Threads.stop)
                  break;

              // When failing high/low give some update (without cluttering
              // the UI) before a re-search.
              if (   mainThread
                  && multiPV == 1
                  && (bestValue <= alpha || bestValue >= beta)
                  && Time.elapsed() > 3000)
                  sync_cout << UCI::pv(rootPos, rootDepth, alpha, beta) << sync_endl;

              // In case of failing low/high increase aspiration window and
              // re-search, otherwise exit the loop.
              if (bestValue <= alpha)
              {
                  beta = (alpha + beta) / 2;
                  alpha = std::max(bestValue - delta, -VALUE_INFINITE);

                  failedHighCnt = 0;
                  if (mainThread)
                      mainThread->stopOnPonderhit = false;
              }
              else if (bestValue >= beta)
              {
                  beta = std::min(bestValue + delta, int(VALUE_INFINITE));
                  ++failedHighCnt;
              }
              else
                  break;

              delta += delta / 4 + 5;

              assert(alpha >= -VALUE_INFINITE && beta <= VALUE_INFINITE);
          }

          // Sort the PV lines searched so far and update the GUI
          std::stable_sort(rootMoves.begin() + pvFirst, rootMoves.begin() + pvIdx + 1);

          if (    mainThread
              && (Threads.stop || pvIdx + 1 == multiPV || Time.elapsed() > 3000))
              sync_cout << UCI::pv(rootPos, rootDepth, alpha, beta) << sync_endl;
      }

      if (!Threads.stop)
          completedDepth = rootDepth;

      if (rootMoves[0].pv[0] != lastBestMove) {
         lastBestMove = rootMoves[0].pv[0];
         lastBestMoveDepth = rootDepth;
      }

      // Have we found a "mate in x"?
      if (   Limits.mate
          && bestValue >= VALUE_MATE_IN_MAX_PLY
          && VALUE_MATE - bestValue <= 2 * Limits.mate)
          Threads.stop = true;

      if (!mainThread)
          continue;

      // If skill level is enabled and time is up, pick a sub-optimal best move
      if (skill.enabled() && skill.time_to_pick(rootDepth))
          skill.pick_best(multiPV);

      // Do we have time for the next iteration? Can we stop searching now?
      if (    Limits.use_time_management()
          && !Threads.stop
          && !mainThread->stopOnPonderhit)
      {
          double fallingEval = (354 + 10 * (mainThread->previousScore - bestValue)) / 692.0;
          fallingEval = clamp(fallingEval, 0.5, 1.5);

          // If the bestMove is stable over several iterations, reduce time accordingly
          timeReduction = lastBestMoveDepth + 9 * ONE_PLY < completedDepth ? 1.97 : 0.98;
          double reduction = (1.36 + mainThread->previousTimeReduction) / (2.29 * timeReduction);

          // Use part of the gained time from a previous stable move for the current move
          for (Thread* th : Threads)
          {
              totBestMoveChanges += th->bestMoveChanges;
              th->bestMoveChanges = 0;
          }
          double bestMoveInstability = 1 + totBestMoveChanges / Threads.size();

          // Stop the search if we have only one legal move, or if available time elapsed
          if (   rootMoves.size() == 1
              || Time.elapsed() > Time.optimum() * fallingEval * reduction * bestMoveInstability)
          {
              // If we are allowed to ponder do not stop the search now but
              // keep pondering until the GUI sends "ponderhit" or "stop".
              if (mainThread->ponder)
                  mainThread->stopOnPonderhit = true;
              else
                  Threads.stop = true;
          }
      }
  }

  if (!mainThread)
      return;

  mainThread->previousTimeReduction = timeReduction;

  // If skill level is enabled, swap best PV line with the sub-optimal one
  if (skill.enabled())
      std::swap(rootMoves[0], *std::find(rootMoves.begin(), rootMoves.end(),
                skill.best ? skill.best : skill.pick_best(multiPV)));
}


namespace {

  // search<>() is the main search function for both PV and non-PV nodes

  template <NodeType NT>
  Value search(Position& pos, Stack* ss, Value alpha, Value beta, Depth depth, bool cutNode) {

    constexpr bool PvNode = NT == PV;
    const bool rootNode = PvNode && ss->ply == 0;

    // Check if we have an upcoming move which draws by repetition, or
    // if the opponent had an alternative move earlier to this position.
    if (   pos.rule50_count() >= 3
        && alpha < VALUE_DRAW
        && !rootNode
        && pos.has_game_cycle(ss->ply))
    {
        alpha = value_draw(depth, pos.this_thread());
        if (alpha >= beta)
            return alpha;
    }

    // Dive into quiescence search when the depth reaches zero
    if (depth < ONE_PLY)
        return qsearch<NT>(pos, ss, alpha, beta);

    assert(-VALUE_INFINITE <= alpha && alpha < beta && beta <= VALUE_INFINITE);
    assert(PvNode || (alpha == beta - 1));
    assert(DEPTH_ZERO < depth && depth < DEPTH_MAX);
    assert(!(PvNode && cutNode));
    assert(depth / ONE_PLY * ONE_PLY == depth);

    Move pv[MAX_PLY+1], capturesSearched[32], quietsSearched[64];
    StateInfo st;
    TTEntry* tte;
    Key posKey;
    Move ttMove, move, excludedMove, bestMove;
    Depth extension, newDepth;
    Value bestValue, value, ttValue, eval, maxValue;
    bool ttHit, ttPv, inCheck, givesCheck, improving, doLMR;
    bool captureOrPromotion, doFullDepthSearch, moveCountPruning, ttCapture;
    Piece movedPiece;
    int moveCount, captureCount, quietCount, singularLMR;

    // Step 1. Initialize node
    Thread* thisThread = pos.this_thread();
    inCheck = pos.checkers();
    Color us = pos.side_to_move();
    moveCount = captureCount = quietCount = singularLMR = ss->moveCount = 0;
    bestValue = -VALUE_INFINITE;
    maxValue = VALUE_INFINITE;

    // Check for the available remaining time
    if (thisThread == Threads.main())
        static_cast<MainThread*>(thisThread)->check_time();

    // Used to send selDepth info to GUI (selDepth counts from 1, ply from 0)
    if (PvNode && thisThread->selDepth < ss->ply + 1)
        thisThread->selDepth = ss->ply + 1;

    if (!rootNode)
    {
        // Step 2. Check for aborted search and immediate draw
        if (   Threads.stop.load(std::memory_order_relaxed)
            || pos.is_draw(ss->ply)
            || ss->ply >= MAX_PLY)
            return (ss->ply >= MAX_PLY && !inCheck) ? evaluate(pos)
                                                    : value_draw(depth, pos.this_thread());

        // Step 3. Mate distance pruning. Even if we mate at the next move our score
        // would be at best mate_in(ss->ply+1), but if alpha is already bigger because
        // a shorter mate was found upward in the tree then there is no need to search
        // because we will never beat the current alpha. Same logic but with reversed
        // signs applies also in the opposite condition of being mated instead of giving
        // mate. In this case return a fail-high score.
        alpha = std::max(mated_in(ss->ply), alpha);
        beta = std::min(mate_in(ss->ply+1), beta);
        if (alpha >= beta)
            return alpha;
    }

    assert(0 <= ss->ply && ss->ply < MAX_PLY);

    (ss+1)->ply = ss->ply + 1;
    (ss+1)->excludedMove = bestMove = MOVE_NONE;
    (ss+2)->killers[0] = (ss+2)->killers[1] = MOVE_NONE;
    Square prevSq = to_sq((ss-1)->currentMove);

    // Initialize statScore to zero for the grandchildren of the current position.
    // So statScore is shared between all grandchildren and only the first grandchild
    // starts with statScore = 0. Later grandchildren start with the last calculated
    // statScore of the previous grandchild. This influences the reduction rules in
    // LMR which are based on the statScore of parent position.
    if (rootNode)
        (ss+4)->statScore = 0;
    else
        (ss+2)->statScore = 0;

    // Step 4. Transposition table lookup. We don't want the score of a partial
    // search to overwrite a previous full search TT value, so we use a different
    // position key in case of an excluded move.
    excludedMove = ss->excludedMove;
    posKey = pos.key() ^ Key(excludedMove << 16); // Isn't a very good hash
    tte = TT.probe(posKey, ttHit);
    ttValue = ttHit ? value_from_tt(tte->value(), ss->ply) : VALUE_NONE;
    ttMove =  rootNode ? thisThread->rootMoves[thisThread->pvIdx].pv[0]
            : ttHit    ? tte->move() : MOVE_NONE;
    ttPv = PvNode || (ttHit && tte->is_pv());

    // At non-PV nodes we check for an early TT cutoff
    if (  !PvNode
        && ttHit
        && tte->depth() >= depth
        && ttValue != VALUE_NONE // Possible in case of TT access race
        && (ttValue >= beta ? (tte->bound() & BOUND_LOWER)
                            : (tte->bound() & BOUND_UPPER)))
    {
        // If ttMove is quiet, update move sorting heuristics on TT hit
        if (ttMove)
        {
            if (ttValue >= beta)
            {
                if (!pos.capture_or_promotion(ttMove))
                    update_quiet_stats(pos, ss, ttMove, nullptr, 0, stat_bonus(depth));

                // Extra penalty for early quiet moves of the previous ply
                if ((ss-1)->moveCount <= 2 && !pos.captured_piece())
                    update_continuation_histories(ss-1, pos.piece_on(prevSq), prevSq, -stat_bonus(depth + ONE_PLY));
            }
            // Penalty for a quiet ttMove that fails low
            else if (!pos.capture_or_promotion(ttMove))
            {
                int penalty = -stat_bonus(depth);
                thisThread->mainHistory[us][from_to(ttMove)] << penalty;
                update_continuation_histories(ss, pos.moved_piece(ttMove), to_sq(ttMove), penalty);
            }
        }
        return ttValue;
    }

    // Step 5. Tablebases probe
    if (!rootNode && TB::Cardinality)
    {
        int piecesCount = pos.count<ALL_PIECES>();

        if (    piecesCount <= TB::Cardinality
            && (piecesCount <  TB::Cardinality || depth >= TB::ProbeDepth)
            &&  pos.rule50_count() == 0
            && !pos.can_castle(ANY_CASTLING))
        {
            TB::ProbeState err;
            TB::WDLScore wdl = Tablebases::probe_wdl(pos, &err);

            // Force check of time on the next occasion
            if (thisThread == Threads.main())
                static_cast<MainThread*>(thisThread)->callsCnt = 0;

            if (err != TB::ProbeState::FAIL)
            {
                thisThread->tbHits.fetch_add(1, std::memory_order_relaxed);

                int drawScore = TB::UseRule50 ? 1 : 0;

                value =  wdl < -drawScore ? -VALUE_MATE + MAX_PLY + ss->ply + 1
                       : wdl >  drawScore ?  VALUE_MATE - MAX_PLY - ss->ply - 1
                                          :  VALUE_DRAW + 2 * wdl * drawScore;

                Bound b =  wdl < -drawScore ? BOUND_UPPER
                         : wdl >  drawScore ? BOUND_LOWER : BOUND_EXACT;

                if (    b == BOUND_EXACT
                    || (b == BOUND_LOWER ? value >= beta : value <= alpha))
                {
                    tte->save(posKey, value_to_tt(value, ss->ply), ttPv, b,
                              std::min(DEPTH_MAX - ONE_PLY, depth + 6 * ONE_PLY),
                              MOVE_NONE, VALUE_NONE);

                    return value;
                }

                if (PvNode)
                {
                    if (b == BOUND_LOWER)
                        bestValue = value, alpha = std::max(alpha, bestValue);
                    else
                        maxValue = value;
                }
            }
        }
    }

    // Step 6. Static evaluation of the position
    if (inCheck)
    {
        ss->staticEval = eval = VALUE_NONE;
        improving = false;
        goto moves_loop;  // Skip early pruning when in check
    }
    else if (ttHit)
    {
        // Never assume anything about values stored in TT
        ss->staticEval = eval = tte->eval();
        if (eval == VALUE_NONE)
            ss->staticEval = eval = evaluate(pos);

        // Can ttValue be used as a better position evaluation?
        if (    ttValue != VALUE_NONE
            && (tte->bound() & (ttValue > eval ? BOUND_LOWER : BOUND_UPPER)))
            eval = ttValue;
    }
    else
    {
        if ((ss-1)->currentMove != MOVE_NULL)
        {
            int bonus = -(ss-1)->statScore / 512;

            ss->staticEval = eval = evaluate(pos) + bonus;
        }
        else
            ss->staticEval = eval = -(ss-1)->staticEval + 2 * Eval::Tempo;

        tte->save(posKey, VALUE_NONE, ttPv, BOUND_NONE, DEPTH_NONE, MOVE_NONE, eval);
    }

    // Step 7. Razoring (~2 Elo)
    if (   !rootNode // The required rootNode PV handling is not available in qsearch
        &&  depth < 2 * ONE_PLY
        &&  eval <= alpha - RazorMargin)
        return qsearch<NT>(pos, ss, alpha, beta);

    improving =   ss->staticEval >= (ss-2)->staticEval
               || (ss-2)->staticEval == VALUE_NONE;

    // Step 8. Futility pruning: child node (~30 Elo)
    if (   !PvNode
        &&  depth < 7 * ONE_PLY
        &&  eval - futility_margin(depth, improving) >= beta
        &&  eval < VALUE_KNOWN_WIN) // Do not return unproven wins
        return eval;

    // Step 9. Null move search with verification search (~40 Elo)
    if (   !PvNode
        && (ss-1)->currentMove != MOVE_NULL
        && (ss-1)->statScore < 22661
        &&  eval >= beta
        &&  ss->staticEval >= beta - 33 * depth / ONE_PLY + 299
        && !excludedMove
        &&  pos.non_pawn_material(us)
        && (ss->ply >= thisThread->nmpMinPly || us != thisThread->nmpColor))
    {
        assert(eval - beta >= 0);

        // Null move dynamic reduction based on depth and value
        Depth R = ((835 + 70 * depth / ONE_PLY) / 256 + std::min(int(eval - beta) / 185, 3)) * ONE_PLY;

        ss->currentMove = MOVE_NULL;
        ss->continuationHistory = &thisThread->continuationHistory[NO_PIECE][0];

        pos.do_null_move(st);

        Value nullValue = -search<NonPV>(pos, ss+1, -beta, -beta+1, depth-R, !cutNode);

        pos.undo_null_move();

        if (nullValue >= beta)
        {
            // Do not return unproven mate scores
            if (nullValue >= VALUE_MATE_IN_MAX_PLY)
                nullValue = beta;

            if (thisThread->nmpMinPly || (abs(beta) < VALUE_KNOWN_WIN && depth < 13 * ONE_PLY))
                return nullValue;

            assert(!thisThread->nmpMinPly); // Recursive verification is not allowed

            // Do verification search at high depths, with null move pruning disabled
            // for us, until ply exceeds nmpMinPly.
            thisThread->nmpMinPly = ss->ply + 3 * (depth-R) / (4 * ONE_PLY);
            thisThread->nmpColor = us;

            Value v = search<NonPV>(pos, ss, beta-1, beta, depth-R, false);

            thisThread->nmpMinPly = 0;

            if (v >= beta)
                return nullValue;
        }
    }

    // Step 10. ProbCut (~10 Elo)
    // If we have a good enough capture and a reduced search returns a value
    // much above beta, we can (almost) safely prune the previous move.
    if (   !PvNode
        &&  depth >= 5 * ONE_PLY
        &&  abs(beta) < VALUE_MATE_IN_MAX_PLY)
    {
        Value raisedBeta = std::min(beta + 191 - 46 * improving, int(VALUE_INFINITE));
        MovePicker mp(pos, ttMove, raisedBeta - ss->staticEval, &thisThread->captureHistory);
        int probCutCount = 0;

        while (  (move = mp.next_move()) != MOVE_NONE
               && probCutCount < 2 + 2 * cutNode)
            if (move != excludedMove && pos.legal(move))
            {
                probCutCount++;

                ss->currentMove = move;
                ss->continuationHistory = &thisThread->continuationHistory[pos.moved_piece(move)][to_sq(move)];

                assert(depth >= 5 * ONE_PLY);

                pos.do_move(move, st);

                // Perform a preliminary qsearch to verify that the move holds
                value = -qsearch<NonPV>(pos, ss+1, -raisedBeta, -raisedBeta+1);

                // If the qsearch held, perform the regular search
                if (value >= raisedBeta)
                    value = -search<NonPV>(pos, ss+1, -raisedBeta, -raisedBeta+1, depth - 4 * ONE_PLY, !cutNode);

                pos.undo_move(move);

                if (value >= raisedBeta)
                    return value;
            }
    }

    // Step 11. Internal iterative deepening (~2 Elo)
    if (depth >= 7 * ONE_PLY && !ttMove)
    {
        search<NT>(pos, ss, alpha, beta, depth - 7 * ONE_PLY, cutNode);

        tte = TT.probe(posKey, ttHit);
        ttValue = ttHit ? value_from_tt(tte->value(), ss->ply) : VALUE_NONE;
        ttMove = ttHit ? tte->move() : MOVE_NONE;
    }

moves_loop: // When in check, search starts from here

    const PieceToHistory* contHist[] = { (ss-1)->continuationHistory, (ss-2)->continuationHistory,
                                          nullptr, (ss-4)->continuationHistory,
                                          nullptr, (ss-6)->continuationHistory };

    Move countermove = thisThread->counterMoves[pos.piece_on(prevSq)][prevSq];

    MovePicker mp(pos, ttMove, depth, &thisThread->mainHistory,
                                      &thisThread->captureHistory,
                                      contHist,
                                      countermove,
                                      ss->killers);

    value = bestValue; // Workaround a bogus 'uninitialized' warning under gcc
    moveCountPruning = false;
    ttCapture = ttMove && pos.capture_or_promotion(ttMove);

    // Mark this node as being searched
    ThreadHolding th(thisThread, posKey, ss->ply);

    // Step 12. Loop through all pseudo-legal moves until no moves remain
    // or a beta cutoff occurs.
    while ((move = mp.next_move(moveCountPruning)) != MOVE_NONE)
    {
      assert(is_ok(move));

      if (move == excludedMove)
          continue;

      // At root obey the "searchmoves" option and skip moves not listed in Root
      // Move List. As a consequence any illegal move is also skipped. In MultiPV
      // mode we also skip PV moves which have been already searched and those
      // of lower "TB rank" if we are in a TB root position.
      if (rootNode && !std::count(thisThread->rootMoves.begin() + thisThread->pvIdx,
                                  thisThread->rootMoves.begin() + thisThread->pvLast, move))
          continue;

      ss->moveCount = ++moveCount;

      if (rootNode && thisThread == Threads.main() && Time.elapsed() > 3000)
          sync_cout << "info depth " << depth / ONE_PLY
                    << " currmove " << UCI::move(move, pos.is_chess960())
                    << " currmovenumber " << moveCount + thisThread->pvIdx << sync_endl;
      if (PvNode)
          (ss+1)->pv = nullptr;

      extension = DEPTH_ZERO;
      captureOrPromotion = pos.capture_or_promotion(move);
      movedPiece = pos.moved_piece(move);
      givesCheck = pos.gives_check(move);

      // Step 13. Extensions (~70 Elo)

      // Singular extension search (~60 Elo). If all moves but one fail low on a
      // search of (alpha-s, beta-s), and just one fails high on (alpha, beta),
      // then that move is singular and should be extended. To verify this we do
      // a reduced search on all the other moves but the ttMove and if the
      // result is lower than ttValue minus a margin then we will extend the ttMove.
      if (    depth >= 6 * ONE_PLY
          &&  move == ttMove
          && !rootNode
          && !excludedMove // Avoid recursive singular search
       /* &&  ttValue != VALUE_NONE Already implicit in the next condition */
          &&  abs(ttValue) < VALUE_KNOWN_WIN
          && (tte->bound() & BOUND_LOWER)
          &&  tte->depth() >= depth - 3 * ONE_PLY
          &&  pos.legal(move))
      {
          Value singularBeta = ttValue - 2 * depth / ONE_PLY;
          Depth halfDepth = depth / (2 * ONE_PLY) * ONE_PLY; // ONE_PLY invariant
          ss->excludedMove = move;
          value = search<NonPV>(pos, ss, singularBeta - 1, singularBeta, halfDepth, cutNode);
          ss->excludedMove = MOVE_NONE;

          if (value < singularBeta)
          {
              extension = ONE_PLY;
              singularLMR++;

              if (value < singularBeta - std::min(4 * depth / ONE_PLY, 36))
                  singularLMR++;
          }

          // Multi-cut pruning
          // Our ttMove is assumed to fail high, and now we failed high also on a reduced
          // search without the ttMove. So we assume this expected Cut-node is not singular,
          // that multiple moves fail high, and we can prune the whole subtree by returning
          // a soft bound.
          else if (   eval >= beta
                   && singularBeta >= beta)
              return singularBeta;
      }

      // Check extension (~2 Elo)
      else if (    givesCheck
               && (pos.is_discovery_check_on_king(~us, move) || pos.see_ge(move)))
          extension = ONE_PLY;

      // Castling extension
      else if (type_of(move) == CASTLING)
          extension = ONE_PLY;

      // Shuffle extension
      else if (   PvNode
               && pos.rule50_count() > 18
               && depth < 3 * ONE_PLY
               && ++thisThread->shuffleExts < thisThread->nodes.load(std::memory_order_relaxed) / 4)  // To avoid too many extensions
          extension = ONE_PLY;

      // Passed pawn extension
      else if (   move == ss->killers[0]
               && pos.advanced_pawn_push(move)
               && pos.pawn_passed(us, to_sq(move)))
          extension = ONE_PLY;

      // Calculate new depth for this move
      newDepth = depth - ONE_PLY + extension;

      // Step 14. Pruning at shallow depth (~170 Elo)
      if (  !rootNode
          && pos.non_pawn_material(us)
          && bestValue > VALUE_MATED_IN_MAX_PLY)
      {
          // Skip quiet moves if movecount exceeds our FutilityMoveCount threshold
          moveCountPruning = moveCount >= futility_move_count(improving, depth / ONE_PLY);

          if (   !captureOrPromotion
              && !givesCheck
              && (!pos.advanced_pawn_push(move) || pos.non_pawn_material(~us) > BishopValueMg))
          {
              // Move count based pruning
              if (moveCountPruning)
                  continue;

              // Reduced depth of the next LMR search
              int lmrDepth = std::max(newDepth - reduction(improving, depth, moveCount), DEPTH_ZERO);
              lmrDepth /= ONE_PLY;

              // Countermoves based pruning (~20 Elo)
              if (   lmrDepth < 4 + ((ss-1)->statScore > 0 || (ss-1)->moveCount == 1)
                  && (*contHist[0])[movedPiece][to_sq(move)] < CounterMovePruneThreshold
                  && (*contHist[1])[movedPiece][to_sq(move)] < CounterMovePruneThreshold)
                  continue;

              // Futility pruning: parent node (~2 Elo)
              if (   lmrDepth < 6
                  && !inCheck
                  && ss->staticEval + 250 + 211 * lmrDepth <= alpha)
                  continue;

              // Prune moves with negative SEE (~10 Elo)
              if (!pos.see_ge(move, (-(31 - std::min(lmrDepth, 18)) * lmrDepth * lmrDepth)))
                  continue;
          }
          else if (  (!givesCheck || !extension)
                   && !pos.see_ge(move, -199 * (depth / ONE_PLY))) // (~20 Elo)
                  continue;
      }

      // Speculative prefetch as early as possible
      prefetch(TT.first_entry(pos.key_after(move)));

      // Check for legality just before making the move
      if (!rootNode && !pos.legal(move))
      {
          ss->moveCount = --moveCount;
          continue;
      }

      // Update the current move (this must be done after singular extension search)
      ss->currentMove = move;
      ss->continuationHistory = &thisThread->continuationHistory[movedPiece][to_sq(move)];

      // Step 15. Make the move
      pos.do_move(move, st, givesCheck);

      // Step 16. Reduced depth search (LMR). If the move fails high it will be
      // re-searched at full depth.
      if (    depth >= 3 * ONE_PLY
          &&  moveCount > 1 + 3 * rootNode
          && (  !captureOrPromotion
              || moveCountPruning
              || ss->staticEval + PieceValue[EG][pos.captured_piece()] <= alpha
              || cutNode))
      {
          Depth r = reduction(improving, depth, moveCount);

          // Reduction if other threads are searching this position.
          if (th.marked())
              r += ONE_PLY;

          // Decrease reduction if position is or has been on the PV
          if (ttPv)
              r -= 2 * ONE_PLY;

          // Decrease reduction if opponent's move count is high (~10 Elo)
          if ((ss-1)->moveCount > 15)
              r -= ONE_PLY;

          // Decrease reduction if move has been singularly extended
          r -= singularLMR * ONE_PLY;

          if (!captureOrPromotion)
          {
              // Increase reduction if ttMove is a capture (~0 Elo)
              if (ttCapture)
                  r += ONE_PLY;

              // Increase reduction for cut nodes (~5 Elo)
              if (cutNode)
                  r += 2 * ONE_PLY;

              // Decrease reduction for moves that escape a capture. Filter out
              // castling moves, because they are coded as "king captures rook" and
              // hence break make_move(). (~5 Elo)
              else if (    type_of(move) == NORMAL
                       && !pos.see_ge(make_move(to_sq(move), from_sq(move))))
                  r -= 2 * ONE_PLY;

              ss->statScore =  thisThread->mainHistory[us][from_to(move)]
                             + (*contHist[0])[movedPiece][to_sq(move)]
                             + (*contHist[1])[movedPiece][to_sq(move)]
                             + (*contHist[3])[movedPiece][to_sq(move)]
                             - 4729;

              // Reset statScore to zero if negative and most stats shows >= 0
              if (    ss->statScore < 0
                  && (*contHist[0])[movedPiece][to_sq(move)] >= 0
                  && (*contHist[1])[movedPiece][to_sq(move)] >= 0
                  && thisThread->mainHistory[us][from_to(move)] >= 0)
                  ss->statScore = 0;

              // Decrease/increase reduction by comparing opponent's stat score (~10 Elo)
              if (ss->statScore >= -99 && (ss-1)->statScore < -116)
                  r -= ONE_PLY;

              else if ((ss-1)->statScore >= -117 && ss->statScore < -144)
                  r += ONE_PLY;

              // Decrease/increase reduction for moves with a good/bad history (~30 Elo)
              r -= ss->statScore / 16384 * ONE_PLY;
          }

          Depth d = clamp(newDepth - r, ONE_PLY, newDepth);

          value = -search<NonPV>(pos, ss+1, -(alpha+1), -alpha, d, true);

          doFullDepthSearch = (value > alpha && d != newDepth), doLMR = true;
      }
      else
          doFullDepthSearch = !PvNode || moveCount > 1, doLMR = false;

      // Step 17. Full depth search when LMR is skipped or fails high
      if (doFullDepthSearch)
      {
          value = -search<NonPV>(pos, ss+1, -(alpha+1), -alpha, newDepth, !cutNode);

          if (doLMR && !captureOrPromotion)
          {
              int bonus = value > alpha ?  stat_bonus(newDepth)
                                        : -stat_bonus(newDepth);

              if (move == ss->killers[0])
                  bonus += bonus / 4;

              update_continuation_histories(ss, movedPiece, to_sq(move), bonus);
          }
      }

      // For PV nodes only, do a full PV search on the first move or after a fail
      // high (in the latter case search only if value < beta), otherwise let the
      // parent node fail low with value <= alpha and try another move.
      if (PvNode && (moveCount == 1 || (value > alpha && (rootNode || value < beta))))
      {
          (ss+1)->pv = pv;
          (ss+1)->pv[0] = MOVE_NONE;

          value = -search<PV>(pos, ss+1, -beta, -alpha, newDepth, false);
      }

      // Step 18. Undo move
      pos.undo_move(move);

      assert(value > -VALUE_INFINITE && value < VALUE_INFINITE);

      // Step 19. Check for a new best move
      // Finished searching the move. If a stop occurred, the return value of
      // the search cannot be trusted, and we return immediately without
      // updating best move, PV and TT.
      if (Threads.stop.load(std::memory_order_relaxed))
          return VALUE_ZERO;

      if (rootNode)
      {
          RootMove& rm = *std::find(thisThread->rootMoves.begin(),
                                    thisThread->rootMoves.end(), move);

          // PV move or new best move?
          if (moveCount == 1 || value > alpha)
          {
              rm.score = value;
              rm.selDepth = thisThread->selDepth;
              rm.pv.resize(1);

              assert((ss+1)->pv);

              for (Move* m = (ss+1)->pv; *m != MOVE_NONE; ++m)
                  rm.pv.push_back(*m);

              // We record how often the best move has been changed in each
              // iteration. This information is used for time management: When
              // the best move changes frequently, we allocate some more time.
              if (moveCount > 1)
                  ++thisThread->bestMoveChanges;
          }
          else
              // All other moves but the PV are set to the lowest value: this
              // is not a problem when sorting because the sort is stable and the
              // move position in the list is preserved - just the PV is pushed up.
              rm.score = -VALUE_INFINITE;
      }

      if (value > bestValue)
      {
          bestValue = value;

          if (value > alpha)
          {
              bestMove = move;

              if (PvNode && !rootNode) // Update pv even in fail-high case
                  update_pv(ss->pv, move, (ss+1)->pv);

              if (PvNode && value < beta) // Update alpha! Always alpha < beta
                  alpha = value;
              else
              {
                  assert(value >= beta); // Fail high
                  ss->statScore = 0;
                  break;
              }
          }
      }

      if (move != bestMove)
      {
          if (captureOrPromotion && captureCount < 32)
              capturesSearched[captureCount++] = move;

          else if (!captureOrPromotion && quietCount < 64)
              quietsSearched[quietCount++] = move;
      }
    }

    // The following condition would detect a stop only after move loop has been
    // completed. But in this case bestValue is valid because we have fully
    // searched our subtree, and we can anyhow save the result in TT.
    /*
       if (Threads.stop)
        return VALUE_DRAW;
    */

    // Step 20. Check for mate and stalemate
    // All legal moves have been searched and if there are no legal moves, it
    // must be a mate or a stalemate. If we are in a singular extension search then
    // return a fail low score.

    assert(moveCount || !inCheck || excludedMove || !MoveList<LEGAL>(pos).size());

    if (!moveCount)
        bestValue = excludedMove ? alpha
                   :     inCheck ? mated_in(ss->ply) : VALUE_DRAW;
    else if (bestMove)
    {
        // Quiet best move: update move sorting heuristics
        if (!pos.capture_or_promotion(bestMove))
            update_quiet_stats(pos, ss, bestMove, quietsSearched, quietCount,
                               stat_bonus(depth + (bestValue > beta + PawnValueMg ? ONE_PLY : DEPTH_ZERO)));

        update_capture_stats(pos, bestMove, capturesSearched, captureCount, stat_bonus(depth + ONE_PLY));

        // Extra penalty for a quiet TT or main killer move in previous ply when it gets refuted
        if (   ((ss-1)->moveCount == 1 || ((ss-1)->currentMove == (ss-1)->killers[0]))
            && !pos.captured_piece())
                update_continuation_histories(ss-1, pos.piece_on(prevSq), prevSq, -stat_bonus(depth + ONE_PLY));

    }
    // Bonus for prior countermove that caused the fail low
    else if (   (depth >= 3 * ONE_PLY || PvNode)
             && !pos.captured_piece())
        update_continuation_histories(ss-1, pos.piece_on(prevSq), prevSq, stat_bonus(depth));

    if (PvNode)
        bestValue = std::min(bestValue, maxValue);

    if (!excludedMove)
        tte->save(posKey, value_to_tt(bestValue, ss->ply), ttPv,
                  bestValue >= beta ? BOUND_LOWER :
                  PvNode && bestMove ? BOUND_EXACT : BOUND_UPPER,
                  depth, bestMove, ss->staticEval);

    assert(bestValue > -VALUE_INFINITE && bestValue < VALUE_INFINITE);

    return bestValue;
  }


  // qsearch() is the quiescence search function, which is called by the main search
  // function with zero depth, or recursively with further decreasing depth per call.
  template <NodeType NT>
  Value qsearch(Position& pos, Stack* ss, Value alpha, Value beta, Depth depth) {

    constexpr bool PvNode = NT == PV;

    assert(alpha >= -VALUE_INFINITE && alpha < beta && beta <= VALUE_INFINITE);
    assert(PvNode || (alpha == beta - 1));
    assert(depth <= DEPTH_ZERO);
    assert(depth / ONE_PLY * ONE_PLY == depth);

    Move pv[MAX_PLY+1];
    StateInfo st;
    TTEntry* tte;
    Key posKey;
    Move ttMove, move, bestMove;
    Depth ttDepth;
    Value bestValue, value, ttValue, futilityValue, futilityBase, oldAlpha;
    bool ttHit, pvHit, inCheck, givesCheck, evasionPrunable;
    int moveCount;

    if (PvNode)
    {
        oldAlpha = alpha; // To flag BOUND_EXACT when eval above alpha and no available moves
        (ss+1)->pv = pv;
        ss->pv[0] = MOVE_NONE;
    }

    Thread* thisThread = pos.this_thread();
    (ss+1)->ply = ss->ply + 1;
    bestMove = MOVE_NONE;
    inCheck = pos.checkers();
    moveCount = 0;

    // Check for an immediate draw or maximum ply reached
    if (   pos.is_draw(ss->ply)
        || ss->ply >= MAX_PLY)
        return (ss->ply >= MAX_PLY && !inCheck) ? evaluate(pos) : VALUE_DRAW;

    assert(0 <= ss->ply && ss->ply < MAX_PLY);

    // Decide whether or not to include checks: this fixes also the type of
    // TT entry depth that we are going to use. Note that in qsearch we use
    // only two types of depth in TT: DEPTH_QS_CHECKS or DEPTH_QS_NO_CHECKS.
    ttDepth = inCheck || depth >= DEPTH_QS_CHECKS ? DEPTH_QS_CHECKS
                                                  : DEPTH_QS_NO_CHECKS;
    // Transposition table lookup
    posKey = pos.key();
    tte = TT.probe(posKey, ttHit);
    ttValue = ttHit ? value_from_tt(tte->value(), ss->ply) : VALUE_NONE;
    ttMove = ttHit ? tte->move() : MOVE_NONE;
    pvHit = ttHit && tte->is_pv();

    if (  !PvNode
        && ttHit
        && tte->depth() >= ttDepth
        && ttValue != VALUE_NONE // Only in case of TT access race
        && (ttValue >= beta ? (tte->bound() & BOUND_LOWER)
                            : (tte->bound() & BOUND_UPPER)))
        return ttValue;

    // Evaluate the position statically
    if (inCheck)
    {
        ss->staticEval = VALUE_NONE;
        bestValue = futilityBase = -VALUE_INFINITE;
    }
    else
    {
        if (ttHit)
        {
            // Never assume anything about values stored in TT
            if ((ss->staticEval = bestValue = tte->eval()) == VALUE_NONE)
                ss->staticEval = bestValue = evaluate(pos);

            // Can ttValue be used as a better position evaluation?
            if (    ttValue != VALUE_NONE
                && (tte->bound() & (ttValue > bestValue ? BOUND_LOWER : BOUND_UPPER)))
                bestValue = ttValue;
        }
        else
            ss->staticEval = (bestValue =
            ((ss-1)->currentMove != MOVE_NULL ? evaluate(pos)
                                             : -(ss-1)->staticEval + 2 * Eval::Tempo));

        // Stand pat. Return immediately if static value is at least beta
        if (bestValue >= beta)
        {
            if (!ttHit)
                tte->save(posKey, value_to_tt(bestValue, ss->ply), pvHit, BOUND_LOWER,
                          DEPTH_NONE, MOVE_NONE, ss->staticEval);

            return bestValue;
        }

        if (PvNode && bestValue > alpha)
            alpha = bestValue;

        futilityBase = bestValue + 153;
    }

    const PieceToHistory* contHist[] = { (ss-1)->continuationHistory, (ss-2)->continuationHistory,
                                          nullptr, (ss-4)->continuationHistory,
                                          nullptr, (ss-6)->continuationHistory };

    // Initialize a MovePicker object for the current position, and prepare
    // to search the moves. Because the depth is <= 0 here, only captures,
    // queen promotions and checks (only if depth >= DEPTH_QS_CHECKS) will
    // be generated.
    MovePicker mp(pos, ttMove, depth, &thisThread->mainHistory,
                                      &thisThread->captureHistory,
                                      contHist,
                                      to_sq((ss-1)->currentMove));

    // Loop through the moves until no moves remain or a beta cutoff occurs
    while ((move = mp.next_move()) != MOVE_NONE)
    {
      assert(is_ok(move));

      givesCheck = pos.gives_check(move);

      moveCount++;

      // Futility pruning
      if (   !inCheck
          && !givesCheck
          &&  futilityBase > -VALUE_KNOWN_WIN
          && !pos.advanced_pawn_push(move))
      {
          assert(type_of(move) != ENPASSANT); // Due to !pos.advanced_pawn_push

          futilityValue = futilityBase + PieceValue[EG][pos.piece_on(to_sq(move))];

          if (futilityValue <= alpha)
          {
              bestValue = std::max(bestValue, futilityValue);
              continue;
          }

          if (futilityBase <= alpha && !pos.see_ge(move, VALUE_ZERO + 1))
          {
              bestValue = std::max(bestValue, futilityBase);
              continue;
          }
      }

      // Detect non-capture evasions that are candidates to be pruned
      evasionPrunable =    inCheck
                       &&  (depth != DEPTH_ZERO || moveCount > 2)
                       &&  bestValue > VALUE_MATED_IN_MAX_PLY
                       && !pos.capture(move);

      // Don't search moves with negative SEE values
      if (  (!inCheck || evasionPrunable)
          && (!givesCheck || !(pos.blockers_for_king(~pos.side_to_move()) & from_sq(move)))
          && !pos.see_ge(move))
          continue;

      // Speculative prefetch as early as possible
      prefetch(TT.first_entry(pos.key_after(move)));

      // Check for legality just before making the move
      if (!pos.legal(move))
      {
          moveCount--;
          continue;
      }

      ss->currentMove = move;
      ss->continuationHistory = &thisThread->continuationHistory[pos.moved_piece(move)][to_sq(move)];

      // Make and search the move
      pos.do_move(move, st, givesCheck);
      value = -qsearch<NT>(pos, ss+1, -beta, -alpha, depth - ONE_PLY);
      pos.undo_move(move);

      assert(value > -VALUE_INFINITE && value < VALUE_INFINITE);

      // Check for a new best move
      if (value > bestValue)
      {
          bestValue = value;

          if (value > alpha)
          {
              bestMove = move;

              if (PvNode) // Update pv even in fail-high case
                  update_pv(ss->pv, move, (ss+1)->pv);

              if (PvNode && value < beta) // Update alpha here!
                  alpha = value;
              else
                  break; // Fail high
          }
       }
    }

    // All legal moves have been searched. A special case: If we're in check
    // and no legal moves were found, it is checkmate.
    if (inCheck && bestValue == -VALUE_INFINITE)
        return mated_in(ss->ply); // Plies to mate from the root

    tte->save(posKey, value_to_tt(bestValue, ss->ply), pvHit,
              bestValue >= beta ? BOUND_LOWER :
              PvNode && bestValue > oldAlpha  ? BOUND_EXACT : BOUND_UPPER,
              ttDepth, bestMove, ss->staticEval);

    assert(bestValue > -VALUE_INFINITE && bestValue < VALUE_INFINITE);

    return bestValue;
  }


  // value_to_tt() adjusts a mate score from "plies to mate from the root" to
  // "plies to mate from the current position". Non-mate scores are unchanged.
  // The function is called before storing a value in the transposition table.

  Value value_to_tt(Value v, int ply) {

    assert(v != VALUE_NONE);

    return  v >= VALUE_MATE_IN_MAX_PLY  ? v + ply
          : v <= VALUE_MATED_IN_MAX_PLY ? v - ply : v;
  }


  // value_from_tt() is the inverse of value_to_tt(): It adjusts a mate score
  // from the transposition table (which refers to the plies to mate/be mated
  // from current position) to "plies to mate/be mated from the root".

  Value value_from_tt(Value v, int ply) {

    return  v == VALUE_NONE             ? VALUE_NONE
          : v >= VALUE_MATE_IN_MAX_PLY  ? v - ply
          : v <= VALUE_MATED_IN_MAX_PLY ? v + ply : v;
  }


  // update_pv() adds current move and appends child pv[]

  void update_pv(Move* pv, Move move, Move* childPv) {

    for (*pv++ = move; childPv && *childPv != MOVE_NONE; )
        *pv++ = *childPv++;
    *pv = MOVE_NONE;
  }


  // update_continuation_histories() updates histories of the move pairs formed
  // by moves at ply -1, -2, and -4 with current move.

  void update_continuation_histories(Stack* ss, Piece pc, Square to, int bonus) {

    for (int i : {1, 2, 4, 6})
        if (is_ok((ss-i)->currentMove))
            (*(ss-i)->continuationHistory)[pc][to] << bonus;
  }


  // update_capture_stats() updates move sorting heuristics when a new capture best move is found

  void update_capture_stats(const Position& pos, Move move,
                            Move* captures, int captureCount, int bonus) {

      CapturePieceToHistory& captureHistory = pos.this_thread()->captureHistory;
      Piece moved_piece = pos.moved_piece(move);
      PieceType captured = type_of(pos.piece_on(to_sq(move)));

      if (pos.capture_or_promotion(move))
          captureHistory[moved_piece][to_sq(move)][captured] << bonus;

      // Decrease all the other played capture moves
      for (int i = 0; i < captureCount; ++i)
      {
          moved_piece = pos.moved_piece(captures[i]);
          captured = type_of(pos.piece_on(to_sq(captures[i])));
          captureHistory[moved_piece][to_sq(captures[i])][captured] << -bonus;
      }
  }


  // update_quiet_stats() updates move sorting heuristics when a new quiet best move is found

  void update_quiet_stats(const Position& pos, Stack* ss, Move move,
                          Move* quiets, int quietCount, int bonus) {

    if (ss->killers[0] != move)
    {
        ss->killers[1] = ss->killers[0];
        ss->killers[0] = move;
    }

    Color us = pos.side_to_move();
    Thread* thisThread = pos.this_thread();
    thisThread->mainHistory[us][from_to(move)] << bonus;
    update_continuation_histories(ss, pos.moved_piece(move), to_sq(move), bonus);

    if (is_ok((ss-1)->currentMove))
    {
        Square prevSq = to_sq((ss-1)->currentMove);
        thisThread->counterMoves[pos.piece_on(prevSq)][prevSq] = move;
    }

    // Decrease all the other played quiet moves
    for (int i = 0; i < quietCount; ++i)
    {
        thisThread->mainHistory[us][from_to(quiets[i])] << -bonus;
        update_continuation_histories(ss, pos.moved_piece(quiets[i]), to_sq(quiets[i]), -bonus);
    }
  }

  // When playing with strength handicap, choose best move among a set of RootMoves
  // using a statistical rule dependent on 'level'. Idea by Heinz van Saanen.

  Move Skill::pick_best(size_t multiPV) {

    const RootMoves& rootMoves = Threads.main()->rootMoves;
    static PRNG rng(now()); // PRNG sequence should be non-deterministic

    // RootMoves are already sorted by score in descending order
    Value topScore = rootMoves[0].score;
    int delta = std::min(topScore - rootMoves[multiPV - 1].score, int(PawnValueMg));
    int weakness = 120 - 2 * level;
    int maxScore = -VALUE_INFINITE;

    // Choose best move. For each move score we add two terms, both dependent on
    // weakness. One is deterministic and bigger for weaker levels, and one is
    // random. Then we choose the move with the resulting highest score.
    for (size_t i = 0; i < multiPV; ++i)
    {
        // This is our magic formula
        int push = (  weakness * int(topScore - rootMoves[i].score)
                    + delta * (rng.rand<unsigned>() % weakness)) / 128;

        if (rootMoves[i].score + push >= maxScore)
        {
            maxScore = rootMoves[i].score + push;
            best = rootMoves[i].pv[0];
        }
    }

    return best;
  }

} // namespace

/// MainThread::check_time() is used to print debug info and, more importantly,
/// to detect when we are out of available time and thus stop the search.

void MainThread::check_time() {

  if (--callsCnt > 0)
      return;

  // When using nodes, ensure checking rate is not lower than 0.1% of nodes
  callsCnt = Limits.nodes ? std::min(1024, int(Limits.nodes / 1024)) : 1024;

  static TimePoint lastInfoTime = now();

  TimePoint elapsed = Time.elapsed();
  TimePoint tick = Limits.startTime + elapsed;

  if (tick - lastInfoTime >= 1000)
  {
      lastInfoTime = tick;
      dbg_print();
  }

  // We should not stop pondering until told so by the GUI
  if (ponder)
      return;

  if (   (Limits.use_time_management() && (elapsed > Time.maximum() - 10 || stopOnPonderhit))
      || (Limits.movetime && elapsed >= Limits.movetime)
      || (Limits.nodes && Threads.nodes_searched() >= (uint64_t)Limits.nodes))
      Threads.stop = true;
}


/// UCI::pv() formats PV information according to the UCI protocol. UCI requires
/// that all (if any) unsearched PV lines are sent using a previous search score.

string UCI::pv(const Position& pos, Depth depth, Value alpha, Value beta) {

  std::stringstream ss;
  TimePoint elapsed = Time.elapsed() + 1;
  const RootMoves& rootMoves = pos.this_thread()->rootMoves;
  size_t pvIdx = pos.this_thread()->pvIdx;
  size_t multiPV = std::min((size_t)Options["MultiPV"], rootMoves.size());
  uint64_t nodesSearched = Threads.nodes_searched();
  uint64_t tbHits = Threads.tb_hits() + (TB::RootInTB ? rootMoves.size() : 0);

  for (size_t i = 0; i < multiPV; ++i)
  {
      bool updated = (i <= pvIdx && rootMoves[i].score != -VALUE_INFINITE);

      if (depth == ONE_PLY && !updated)
          continue;

      Depth d = updated ? depth : depth - ONE_PLY;
      Value v = updated ? rootMoves[i].score : rootMoves[i].previousScore;

      bool tb = TB::RootInTB && abs(v) < VALUE_MATE - MAX_PLY;
      v = tb ? rootMoves[i].tbScore : v;

      if (ss.rdbuf()->in_avail()) // Not at first line
          ss << "\n";

      ss << "info"
         << " depth "    << d / ONE_PLY
         << " seldepth " << rootMoves[i].selDepth
         << " multipv "  << i + 1
         << " score "    << UCI::value(v);

      if (!tb && i == pvIdx)
          ss << (v >= beta ? " lowerbound" : v <= alpha ? " upperbound" : "");

      ss << " nodes "    << nodesSearched
         << " nps "      << nodesSearched * 1000 / elapsed;

      if (elapsed > 1000) // Earlier makes little sense
          ss << " hashfull " << TT.hashfull();

      ss << " tbhits "   << tbHits
         << " time "     << elapsed
         << " pv";

      for (Move m : rootMoves[i].pv)
          ss << " " << UCI::move(m, pos.is_chess960());
  }

  return ss.str();
}


/// RootMove::extract_ponder_from_tt() is called in case we have no ponder move
/// before exiting the search, for instance, in case we stop the search during a
/// fail high at root. We try hard to have a ponder move to return to the GUI,
/// otherwise in case of 'ponder on' we have nothing to think on.

bool RootMove::extract_ponder_from_tt(Position& pos) {

    StateInfo st;
    bool ttHit;

    assert(pv.size() == 1);

    if (pv[0] == MOVE_NONE)
        return false;

    pos.do_move(pv[0], st);
    TTEntry* tte = TT.probe(pos.key(), ttHit);

    if (ttHit)
    {
        Move m = tte->move(); // Local copy to be SMP safe
        if (MoveList<LEGAL>(pos).contains(m))
            pv.push_back(m);
    }

    pos.undo_move(pv[0]);
    return pv.size() > 1;
}

void Tablebases::rank_root_moves(Position& pos, Search::RootMoves& rootMoves) {

    RootInTB = false;
    UseRule50 = bool(Options["Syzygy50MoveRule"]);
    ProbeDepth = int(Options["SyzygyProbeDepth"]) * ONE_PLY;
    Cardinality = int(Options["SyzygyProbeLimit"]);
    bool dtz_available = true;

    // Tables with fewer pieces than SyzygyProbeLimit are searched with
    // ProbeDepth == DEPTH_ZERO
    if (Cardinality > MaxCardinality)
    {
        Cardinality = MaxCardinality;
        ProbeDepth = DEPTH_ZERO;
    }

    if (Cardinality >= popcount(pos.pieces()) && !pos.can_castle(ANY_CASTLING))
    {
        // Rank moves using DTZ tables
        RootInTB = root_probe(pos, rootMoves);

        if (!RootInTB)
        {
            // DTZ tables are missing; try to rank moves using WDL tables
            dtz_available = false;
            RootInTB = root_probe_wdl(pos, rootMoves);
        }
    }

    if (RootInTB)
    {
        // Sort moves according to TB rank
        std::sort(rootMoves.begin(), rootMoves.end(),
                  [](const RootMove &a, const RootMove &b) { return a.tbRank > b.tbRank; } );

        // Probe during search only if DTZ is not available and we are winning
        if (dtz_available || rootMoves[0].tbScore <= VALUE_DRAW)
            Cardinality = 0;
    }
    else
    {
        // Clean up if root_probe() and root_probe_wdl() have failed
        for (auto& m : rootMoves)
            m.tbRank = 0;
    }
}<|MERGE_RESOLUTION|>--- conflicted
+++ resolved
@@ -64,11 +64,7 @@
   // Razor and futility margins
   constexpr int RazorMargin = 661;
   Value futility_margin(Depth d, bool improving) {
-<<<<<<< HEAD
-    return (168 - 51 * improving) * d / ONE_PLY;
-=======
-    return Value(198 * (d / ONE_PLY - improving));
->>>>>>> 3984b8f8
+    return 198 * (d / ONE_PLY - improving);
   }
 
   // Reductions lookup table, initialized at startup
