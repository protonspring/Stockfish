--- conflicted
+++ resolved
@@ -70,12 +70,8 @@
   Value2 previousScore = Value2(-VALUE_INFINITE);
   int selDepth = 0;
   int tbRank = 0;
-<<<<<<< HEAD
+  int bestMoveCount = 0;
   Value2 tbScore;
-=======
-  int bestMoveCount = 0;
-  Value tbScore;
->>>>>>> 01b6088a
   std::vector<Move> pv;
 };
 
