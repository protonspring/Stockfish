/*
  Stockfish, a UCI chess playing engine derived from Glaurung 2.1
  Copyright (C) 2004-2008 Tord Romstad (Glaurung author)
  Copyright (C) 2008-2015 Marco Costalba, Joona Kiiski, Tord Romstad
  Copyright (C) 2015-2019 Marco Costalba, Joona Kiiski, Gary Linscott, Tord Romstad

  Stockfish is free software: you can redistribute it and/or modify
  it under the terms of the GNU General Public License as published by
  the Free Software Foundation, either version 3 of the License, or
  (at your option) any later version.

  Stockfish is distributed in the hope that it will be useful,
  but WITHOUT ANY WARRANTY; without even the implied warranty of
  MERCHANTABILITY or FITNESS FOR A PARTICULAR PURPOSE.  See the
  GNU General Public License for more details.

  You should have received a copy of the GNU General Public License
  along with this program.  If not, see <http://www.gnu.org/licenses/>.
*/

#include <bitset>
#include <algorithm>

#include "bitboard.h"
#include "misc.h"

uint8_t PopCnt16[1 << 16];
uint8_t SquareDistance[SQUARE_NB][SQUARE_NB];

<<<<<<< HEAD
Bitboard SquareBB[SQUARE_NB];
Bitboard ForwardRanksBB[COLOR_NB][RANK_NB];
=======
Bitboard BetweenBB[SQUARE_NB][SQUARE_NB];
Bitboard LineBB[SQUARE_NB][SQUARE_NB];
>>>>>>> 0f63b351
Bitboard DistanceRingBB[SQUARE_NB][8];
Bitboard PseudoAttacks[PIECE_TYPE_NB][SQUARE_NB];
Bitboard PawnAttacks[COLOR_NB][SQUARE_NB];
Bitboard SquareBB[SQUARE_NB];

Bitboard KingFlank[FILE_NB] = {
  QueenSide ^ FileDBB, QueenSide, QueenSide,
  CenterFiles, CenterFiles,
  KingSide, KingSide, KingSide ^ FileEBB
};

Magic RookMagics[SQUARE_NB];
Magic BishopMagics[SQUARE_NB];

namespace {

  Bitboard RookTable[0x19000];  // To store rook attacks
  Bitboard BishopTable[0x1480]; // To store bishop attacks

  void init_magics(Bitboard table[], Magic magics[], Direction directions[]);
}


/// Bitboards::pretty() returns an ASCII representation of a bitboard suitable
/// to be printed to standard output. Useful for debugging.

const std::string Bitboards::pretty(Bitboard b) {

  std::string s = "+---+---+---+---+---+---+---+---+\n";

  for (Rank r = RANK_8; r >= RANK_1; --r)
  {
      for (File f = FILE_A; f <= FILE_H; ++f)
          s += b & make_square(f, r) ? "| X " : "|   ";

      s += "|\n+---+---+---+---+---+---+---+---+\n";
  }

  return s;
}


/// Bitboards::init() initializes various bitboard tables. It is called at
/// startup and relies on global objects to be already zero-initialized.

void Bitboards::init() {

  for (unsigned i = 0; i < (1 << 16); ++i)
      PopCnt16[i] = std::bitset<16>(i).count();

  for (Square s = SQ_A1; s <= SQ_H8; ++s)
      SquareBB[s] = (1ULL << s);

  for (Square s1 = SQ_A1; s1 <= SQ_H8; ++s1)
      for (Square s2 = SQ_A1; s2 <= SQ_H8; ++s2)
          {
              SquareDistance[s1][s2] = std::max(distance<File>(s1, s2), distance<Rank>(s1, s2));
              DistanceRingBB[s1][SquareDistance[s1][s2]] |= s2;
          }

  int steps[][5] = { {}, { 7, 9 }, { 6, 10, 15, 17 }, {}, {}, {}, { 1, 7, 8, 9 } };

  for (Color c = WHITE; c <= BLACK; ++c)
      for (PieceType pt : { PAWN, KNIGHT, KING })
          for (Square s = SQ_A1; s <= SQ_H8; ++s)
              for (int i = 0; steps[pt][i]; ++i)
              {
                  Square to = s + Direction(c == WHITE ? steps[pt][i] : -steps[pt][i]);

                  if (is_ok(to) && distance(s, to) < 3)
                  {
                      if (pt == PAWN)
                          PawnAttacks[c][s] |= to;
                      else
                          PseudoAttacks[pt][s] |= to;
                  }
              }

  Direction RookDirections[] = { NORTH, EAST, SOUTH, WEST };
  Direction BishopDirections[] = { NORTH_EAST, SOUTH_EAST, SOUTH_WEST, NORTH_WEST };

  init_magics(RookTable, RookMagics, RookDirections);
  init_magics(BishopTable, BishopMagics, BishopDirections);

  for (Square s1 = SQ_A1; s1 <= SQ_H8; ++s1)
  {
      PseudoAttacks[QUEEN][s1]  = PseudoAttacks[BISHOP][s1] = attacks_bb<BISHOP>(s1, 0);
      PseudoAttacks[QUEEN][s1] |= PseudoAttacks[  ROOK][s1] = attacks_bb<  ROOK>(s1, 0);
<<<<<<< HEAD
=======

      for (PieceType pt : { BISHOP, ROOK })
          for (Square s2 = SQ_A1; s2 <= SQ_H8; ++s2)
              if (PseudoAttacks[pt][s1] & s2)
              {
                  LineBB[s1][s2] = (attacks_bb(pt, s1, 0) & attacks_bb(pt, s2, 0)) | s1 | s2;
                  BetweenBB[s1][s2] = attacks_bb(pt, s1, square_bb(s2)) & attacks_bb(pt, s2, square_bb(s1));
              }
>>>>>>> 0f63b351
  }
}


namespace {

  Bitboard sliding_attack(Direction directions[], Square sq, Bitboard occupied) {

    Bitboard attack = 0;

    for (int i = 0; i < 4; ++i)
        for (Square s = sq + directions[i];
             is_ok(s) && distance(s, s - directions[i]) == 1;
             s += directions[i])
        {
            attack |= s;

            if (occupied & s)
                break;
        }

    return attack;
  }


  // init_magics() computes all rook and bishop attacks at startup. Magic
  // bitboards are used to look up attacks of sliding pieces. As a reference see
  // www.chessprogramming.org/Magic_Bitboards. In particular, here we use the so
  // called "fancy" approach.

  void init_magics(Bitboard table[], Magic magics[], Direction directions[]) {

    // Optimal PRNG seeds to pick the correct magics in the shortest time
    int seeds[][RANK_NB] = { { 8977, 44560, 54343, 38998,  5731, 95205, 104912, 17020 },
                             {  728, 10316, 55013, 32803, 12281, 15100,  16645,   255 } };

    Bitboard occupancy[4096], reference[4096], edges, b;
    int epoch[4096] = {}, cnt = 0, size = 0;

    for (Square s = SQ_A1; s <= SQ_H8; ++s)
    {
        // Board edges are not considered in the relevant occupancies
        edges = ((Rank1BB | Rank8BB) & ~rank_bb(s)) | ((FileABB | FileHBB) & ~file_bb(s));

        // Given a square 's', the mask is the bitboard of sliding attacks from
        // 's' computed on an empty board. The index must be big enough to contain
        // all the attacks for each possible subset of the mask and so is 2 power
        // the number of 1s of the mask. Hence we deduce the size of the shift to
        // apply to the 64 or 32 bits word to get the index.
        Magic& m = magics[s];
        m.mask  = sliding_attack(directions, s, 0) & ~edges;
        m.shift = (Is64Bit ? 64 : 32) - popcount(m.mask);

        // Set the offset for the attacks table of the square. We have individual
        // table sizes for each square with "Fancy Magic Bitboards".
        m.attacks = s == SQ_A1 ? table : magics[s - 1].attacks + size;

        // Use Carry-Rippler trick to enumerate all subsets of masks[s] and
        // store the corresponding sliding attack bitboard in reference[].
        b = size = 0;
        do {
            occupancy[size] = b;
            reference[size] = sliding_attack(directions, s, b);

            if (HasPext)
                m.attacks[pext(b, m.mask)] = reference[size];

            size++;
            b = (b - m.mask) & m.mask;
        } while (b);

        if (HasPext)
            continue;

        PRNG rng(seeds[Is64Bit][rank_of(s)]);

        // Find a magic for square 's' picking up an (almost) random number
        // until we find the one that passes the verification test.
        for (int i = 0; i < size; )
        {
            for (m.magic = 0; popcount((m.magic * m.mask) >> 56) < 6; )
                m.magic = rng.sparse_rand<Bitboard>();

            // A good magic must map every possible occupancy to an index that
            // looks up the correct sliding attack in the attacks[s] database.
            // Note that we build up the database for square 's' as a side
            // effect of verifying the magic. Keep track of the attempt count
            // and save it in epoch[], little speed-up trick to avoid resetting
            // m.attacks[] after every failed attempt.
            for (++cnt, i = 0; i < size; ++i)
            {
                unsigned idx = m.index(occupancy[i]);

                if (epoch[idx] < cnt)
                {
                    epoch[idx] = cnt;
                    m.attacks[idx] = reference[i];
                }
                else if (m.attacks[idx] != reference[i])
                    break;
            }
        }
    }
  }
}<|MERGE_RESOLUTION|>--- conflicted
+++ resolved
@@ -27,13 +27,7 @@
 uint8_t PopCnt16[1 << 16];
 uint8_t SquareDistance[SQUARE_NB][SQUARE_NB];
 
-<<<<<<< HEAD
-Bitboard SquareBB[SQUARE_NB];
-Bitboard ForwardRanksBB[COLOR_NB][RANK_NB];
-=======
-Bitboard BetweenBB[SQUARE_NB][SQUARE_NB];
-Bitboard LineBB[SQUARE_NB][SQUARE_NB];
->>>>>>> 0f63b351
+Bitboard PseudoLineBB[SQUARE_NB][SQUARE_NB];
 Bitboard DistanceRingBB[SQUARE_NB][8];
 Bitboard PseudoAttacks[PIECE_TYPE_NB][SQUARE_NB];
 Bitboard PawnAttacks[COLOR_NB][SQUARE_NB];
@@ -122,17 +116,15 @@
   {
       PseudoAttacks[QUEEN][s1]  = PseudoAttacks[BISHOP][s1] = attacks_bb<BISHOP>(s1, 0);
       PseudoAttacks[QUEEN][s1] |= PseudoAttacks[  ROOK][s1] = attacks_bb<  ROOK>(s1, 0);
-<<<<<<< HEAD
-=======
-
+  }
+
+
+  for (Square s1 = SQ_A1; s1 <= SQ_H8; ++s1)
+  {
       for (PieceType pt : { BISHOP, ROOK })
           for (Square s2 = SQ_A1; s2 <= SQ_H8; ++s2)
               if (PseudoAttacks[pt][s1] & s2)
-              {
-                  LineBB[s1][s2] = (attacks_bb(pt, s1, 0) & attacks_bb(pt, s2, 0)) | s1 | s2;
-                  BetweenBB[s1][s2] = attacks_bb(pt, s1, square_bb(s2)) & attacks_bb(pt, s2, square_bb(s1));
-              }
->>>>>>> 0f63b351
+                  PseudoLineBB[s1][s2] = (attacks_bb(pt, s1, 0) & attacks_bb(pt, s2, 0));
   }
 }
 
