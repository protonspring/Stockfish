--- conflicted
+++ resolved
@@ -63,12 +63,6 @@
 extern int SquareDistance[SQUARE_NB][SQUARE_NB];
 
 extern Bitboard SquareBB[SQUARE_NB];
-<<<<<<< HEAD
-extern Bitboard ForwardRanksBB[COLOR_NB][RANK_NB];
-=======
-extern Bitboard FileBB[FILE_NB];
-extern Bitboard RankBB[RANK_NB];
->>>>>>> a2019319
 extern Bitboard BetweenBB[SQUARE_NB][SQUARE_NB];
 extern Bitboard LineBB[SQUARE_NB][SQUARE_NB];
 extern Bitboard DistanceRingBB[SQUARE_NB][8];
@@ -141,19 +135,19 @@
 /// rank_bb() and file_bb() return a bitboard representing all the squares on
 /// the given file or rank.
 
-inline Bitboard rank_bb(Rank r) {
+constexpr Bitboard rank_bb(Rank r) {
   return Rank1BB << (8 * r);
 }
 
-inline Bitboard rank_bb(Square s) {
+constexpr Bitboard rank_bb(Square s) {
   return rank_bb(rank_of(s));
 }
 
-inline Bitboard file_bb(File f) {
+constexpr Bitboard file_bb(File f) {
   return FileABB << f;
 }
 
-inline Bitboard file_bb(Square s) {
+constexpr Bitboard file_bb(Square s) {
   return file_bb(file_of(s));
 }
 
@@ -193,7 +187,7 @@
 /// adjacent_files_bb() returns a bitboard representing all the squares on the
 /// adjacent files of the given one.
 
-inline Bitboard adjacent_files_bb(File f) {
+constexpr Bitboard adjacent_files_bb(File f) {
   return shift<EAST>(file_bb(f)) | shift<WEST>(file_bb(f));
 }
 
@@ -221,8 +215,8 @@
 /// in front of the given one, from the point of view of the given color:
 ///      ForwardFileBB[c][s] = forward_ranks_bb(c, s) & file_bb(s)
 
-inline Bitboard forward_file_bb(Color c, Square s) {
-  return ForwardRanksBB[c][rank_of(s)] & file_bb(s);
+constexpr Bitboard forward_file_bb(Color c, Square s) {
+  return forward_ranks_bb(c,s) & file_bb(s);
 }
 
 
@@ -230,7 +224,7 @@
 /// attacked by a pawn of the given color when it moves along its file, starting
 /// from the given square:
 
-inline Bitboard pawn_attack_span(Color c, Square s) {
+constexpr Bitboard pawn_attack_span(Color c, Square s) {
   return forward_ranks_bb(c, s) & adjacent_files_bb(file_of(s));
 }
 
@@ -238,7 +232,7 @@
 /// passed_pawn_mask() returns a bitboard mask which can be used to test if a
 /// pawn of the given color and on the given square is a passed pawn:
 
-inline Bitboard passed_pawn_mask(Color c, Square s) {
+constexpr Bitboard passed_pawn_mask(Color c, Square s) {
   return pawn_attack_span(c, s) | forward_file_bb(c, s);
 }
 
