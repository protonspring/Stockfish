/*
  Stockfish, a UCI chess playing engine derived from Glaurung 2.1
  Copyright (C) 2004-2008 Tord Romstad (Glaurung author)
  Copyright (C) 2008-2015 Marco Costalba, Joona Kiiski, Tord Romstad
  Copyright (C) 2015-2019 Marco Costalba, Joona Kiiski, Gary Linscott, Tord Romstad

  Stockfish is free software: you can redistribute it and/or modify
  it under the terms of the GNU General Public License as published by
  the Free Software Foundation, either version 3 of the License, or
  (at your option) any later version.

  Stockfish is distributed in the hope that it will be useful,
  but WITHOUT ANY WARRANTY; without even the implied warranty of
  MERCHANTABILITY or FITNESS FOR A PARTICULAR PURPOSE.  See the
  GNU General Public License for more details.

  You should have received a copy of the GNU General Public License
  along with this program.  If not, see <http://www.gnu.org/licenses/>.
*/

#include <cassert>

#include "movegen.h"
#include "position.h"

namespace {

  template<GenType Type, Direction D>
  ExtMove* make_promotions(ExtMove* moveList, Square to, Square ksq) {

    if (Type == CAPTURES || Type == EVASIONS || Type == NON_EVASIONS)
        *moveList++ = make<PROMOTION>(to - D, to, QUEEN);

    if (Type == QUIETS || Type == EVASIONS || Type == NON_EVASIONS)
    {
        *moveList++ = make<PROMOTION>(to - D, to, ROOK);
        *moveList++ = make<PROMOTION>(to - D, to, BISHOP);
        *moveList++ = make<PROMOTION>(to - D, to, KNIGHT);
    }

    // Knight promotion is the only promotion that can give a direct check
    // that's not already included in the queen promotion.
    if (Type == QUIET_CHECKS && (PseudoAttacks[KNIGHT][to] & ksq))
        *moveList++ = make<PROMOTION>(to - D, to, KNIGHT);
    else
        (void)ksq; // Silence a warning under MSVC

    return moveList;
  }


  template<Color Us, GenType Type>
  ExtMove* generate_pawn_moves(const Position& pos, ExtMove* moveList, Bitboard target) {

    // Compute some compile time parameters relative to the white side
    constexpr Color     Them     = (Us == WHITE ? BLACK      : WHITE);
    constexpr Bitboard  TRank7BB = (Us == WHITE ? Rank7BB    : Rank2BB);
    constexpr Bitboard  TRank3BB = (Us == WHITE ? Rank3BB    : Rank6BB);
<<<<<<< HEAD
    constexpr Direction Up       = (Us == WHITE ? NORTH      : SOUTH);
    constexpr Direction UpRight  = (Us == WHITE ? NORTH+EAST : SOUTH+WEST);
    constexpr Direction UpLeft   = (Us == WHITE ? NORTH+WEST : SOUTH+EAST);
=======
    constexpr Direction UpRight  = (Us == WHITE ? NORTH_EAST : SOUTH_WEST);
    constexpr Direction UpLeft   = (Us == WHITE ? NORTH_WEST : SOUTH_EAST);
>>>>>>> 8737db7d

    Bitboard emptySquares;

    Bitboard pawnsOn7    = pos.pieces(Us, PAWN) &  TRank7BB;
    Bitboard pawnsNotOn7 = pos.pieces(Us, PAWN) & ~TRank7BB;

    Bitboard enemies = (Type == EVASIONS ? pos.pieces(Them) & target:
                        Type == CAPTURES ? target : pos.pieces(Them));

    // Single and double pawn pushes, no promotions
    if (Type != CAPTURES)
    {
        emptySquares = (Type == QUIETS || Type == QUIET_CHECKS ? target : ~pos.pieces());

        Bitboard b1 = shift<Up(Us)>(pawnsNotOn7)   & emptySquares;
        Bitboard b2 = shift<Up(Us)>(b1 & TRank3BB) & emptySquares;

        if (Type == EVASIONS) // Consider only blocking squares
        {
            b1 &= target;
            b2 &= target;
        }

        if (Type == QUIET_CHECKS)
        {
            Square ksq = pos.square<KING>(Them);

            b1 &= pos.attacks_from<PAWN>(ksq, Them);
            b2 &= pos.attacks_from<PAWN>(ksq, Them);

            // Add pawn pushes which give discovered check. This is possible only
            // if the pawn is not on the same file as the enemy king, because we
            // don't generate captures. Note that a possible discovery check
            // promotion has been already generated amongst the captures.
            Bitboard dcCandidateQuiets = pos.blockers_for_king(Them) & pawnsNotOn7;
            if (dcCandidateQuiets)
            {
                Bitboard dc1 = shift<Up(Us)>(dcCandidateQuiets) & emptySquares & ~file_bb(ksq);
                Bitboard dc2 = shift<Up(Us)>(dc1 & TRank3BB) & emptySquares;

                b1 |= dc1;
                b2 |= dc2;
            }
        }

        while (b1)
        {
            Square to = pop_lsb(&b1);
            *moveList++ = make_move(to - Up(Us), to);
        }

        while (b2)
        {
            Square to = pop_lsb(&b2);
            *moveList++ = make_move(to - Up(Us) - Up(Us), to);
        }
    }

    // Promotions and underpromotions
    if (pawnsOn7)
    {
        if (Type == CAPTURES)
            emptySquares = ~pos.pieces();

        if (Type == EVASIONS)
            emptySquares &= target;

        Bitboard b1 = shift<UpRight>(pawnsOn7) & enemies;
        Bitboard b2 = shift<UpLeft >(pawnsOn7) & enemies;
        Bitboard b3 = shift<Up(Us) >(pawnsOn7) & emptySquares;

        Square ksq = pos.square<KING>(Them);

        while (b1)
            moveList = make_promotions<Type, UpRight>(moveList, pop_lsb(&b1), ksq);

        while (b2)
            moveList = make_promotions<Type, UpLeft >(moveList, pop_lsb(&b2), ksq);

        while (b3)
            moveList = make_promotions<Type, Up(Us) >(moveList, pop_lsb(&b3), ksq);
    }

    // Standard and en-passant captures
    if (Type == CAPTURES || Type == EVASIONS || Type == NON_EVASIONS)
    {
        Bitboard b1 = shift<UpRight>(pawnsNotOn7) & enemies;
        Bitboard b2 = shift<UpLeft >(pawnsNotOn7) & enemies;

        while (b1)
        {
            Square to = pop_lsb(&b1);
            *moveList++ = make_move(to - UpRight, to);
        }

        while (b2)
        {
            Square to = pop_lsb(&b2);
            *moveList++ = make_move(to - UpLeft, to);
        }

        if (pos.ep_square() != SQ_NONE)
        {
            assert(rank_of(pos.ep_square()) == relative_rank(Us, RANK_6));

            // An en passant capture can be an evasion only if the checking piece
            // is the double pushed pawn and so is in the target. Otherwise this
            // is a discovery check and we are forced to do otherwise.
            if (Type == EVASIONS && !(target & (pos.ep_square() - Up(Us))))
                return moveList;

            b1 = pawnsNotOn7 & pos.attacks_from<PAWN>(pos.ep_square(), Them);

            assert(b1);

            while (b1)
                *moveList++ = make<ENPASSANT>(pop_lsb(&b1), pos.ep_square());
        }
    }

    return moveList;
  }


  template<PieceType Pt, bool Checks>
  ExtMove* generate_moves(const Position& pos, ExtMove* moveList, Color us,
                          Bitboard target) {

    assert(Pt != KING && Pt != PAWN);

    const Square* pl = pos.squares<Pt>(us);

    for (Square from = *pl; from != SQ_NONE; from = *++pl)
    {
        if (Checks)
        {
            if (    (Pt == BISHOP || Pt == ROOK || Pt == QUEEN)
                && !(PseudoAttacks[Pt][from] & target & pos.check_squares(Pt)))
                continue;

            if (pos.blockers_for_king(~us) & from)
                continue;
        }

        Bitboard b = pos.attacks_from<Pt>(from) & target;

        if (Checks)
            b &= pos.check_squares(Pt);

        while (b)
            *moveList++ = make_move(from, pop_lsb(&b));
    }

    return moveList;
  }


  template<Color Us, GenType Type>
  ExtMove* generate_all(const Position& pos, ExtMove* moveList, Bitboard target) {

    constexpr CastlingRights OO  = Us & KING_SIDE;
    constexpr CastlingRights OOO = Us & QUEEN_SIDE;
    constexpr bool Checks = Type == QUIET_CHECKS; // Reduce template instantations

    moveList = generate_pawn_moves<Us, Type>(pos, moveList, target);
    moveList = generate_moves<KNIGHT, Checks>(pos, moveList, Us, target);
    moveList = generate_moves<BISHOP, Checks>(pos, moveList, Us, target);
    moveList = generate_moves<  ROOK, Checks>(pos, moveList, Us, target);
    moveList = generate_moves< QUEEN, Checks>(pos, moveList, Us, target);

    if (Type != QUIET_CHECKS && Type != EVASIONS)
    {
        Square ksq = pos.square<KING>(Us);
        Bitboard b = pos.attacks_from<KING>(ksq) & target;
        while (b)
            *moveList++ = make_move(ksq, pop_lsb(&b));

        if (Type != CAPTURES && pos.can_castle(CastlingRights(OO | OOO)))
            for (CastlingRights cr : {OO, OOO})
                if (!pos.castling_impeded(cr) && pos.can_castle(cr))
                    *moveList++ = make<CASTLING>(ksq, pos.castling_rook_square(cr));
    }

    return moveList;
  }

} // namespace


/// <CAPTURES>     Generates all pseudo-legal captures and queen promotions
/// <QUIETS>       Generates all pseudo-legal non-captures and underpromotions
/// <NON_EVASIONS> Generates all pseudo-legal captures and non-captures
///
/// Returns a pointer to the end of the move list.

template<GenType Type>
ExtMove* generate(const Position& pos, ExtMove* moveList) {

  assert(Type == CAPTURES || Type == QUIETS || Type == NON_EVASIONS);
  assert(!pos.checkers());

  Color us = pos.side_to_move();

  Bitboard target =  Type == CAPTURES     ?  pos.pieces(~us)
                   : Type == QUIETS       ? ~pos.pieces()
                   : Type == NON_EVASIONS ? ~pos.pieces(us) : 0;

  return us == WHITE ? generate_all<WHITE, Type>(pos, moveList, target)
                     : generate_all<BLACK, Type>(pos, moveList, target);
}

// Explicit template instantiations
template ExtMove* generate<CAPTURES>(const Position&, ExtMove*);
template ExtMove* generate<QUIETS>(const Position&, ExtMove*);
template ExtMove* generate<NON_EVASIONS>(const Position&, ExtMove*);


/// generate<QUIET_CHECKS> generates all pseudo-legal non-captures and knight
/// underpromotions that give check. Returns a pointer to the end of the move list.
template<>
ExtMove* generate<QUIET_CHECKS>(const Position& pos, ExtMove* moveList) {

  assert(!pos.checkers());

  Color us = pos.side_to_move();
  Bitboard dc = pos.blockers_for_king(~us) & pos.pieces(us);

  while (dc)
  {
     Square from = pop_lsb(&dc);
     PieceType pt = type_of(pos.piece_on(from));

     if (pt == PAWN)
         continue; // Will be generated together with direct checks

     Bitboard b = pos.attacks_from(pt, from) & ~pos.pieces();

     if (pt == KING)
         b &= ~PseudoAttacks[QUEEN][pos.square<KING>(~us)];

     while (b)
         *moveList++ = make_move(from, pop_lsb(&b));
  }

  return us == WHITE ? generate_all<WHITE, QUIET_CHECKS>(pos, moveList, ~pos.pieces())
                     : generate_all<BLACK, QUIET_CHECKS>(pos, moveList, ~pos.pieces());
}


/// generate<EVASIONS> generates all pseudo-legal check evasions when the side
/// to move is in check. Returns a pointer to the end of the move list.
template<>
ExtMove* generate<EVASIONS>(const Position& pos, ExtMove* moveList) {

  assert(pos.checkers());

  Color us = pos.side_to_move();
  Square ksq = pos.square<KING>(us);
  Bitboard sliderAttacks = 0;
  Bitboard sliders = pos.checkers() & ~pos.pieces(KNIGHT, PAWN);

  // Find all the squares attacked by slider checkers. We will remove them from
  // the king evasions in order to skip known illegal moves, which avoids any
  // useless legality checks later on.
  while (sliders)
  {
      Square checksq = pop_lsb(&sliders);
      sliderAttacks |= LineBB[checksq][ksq] ^ checksq;
  }

  // Generate evasions for king, capture and non capture moves
  Bitboard b = pos.attacks_from<KING>(ksq) & ~pos.pieces(us) & ~sliderAttacks;
  while (b)
      *moveList++ = make_move(ksq, pop_lsb(&b));

  if (more_than_one(pos.checkers()))
      return moveList; // Double check, only a king move can save the day

  // Generate blocking evasions or captures of the checking piece
  Square checksq = lsb(pos.checkers());
  Bitboard target = between_bb(checksq, ksq) | checksq;

  return us == WHITE ? generate_all<WHITE, EVASIONS>(pos, moveList, target)
                     : generate_all<BLACK, EVASIONS>(pos, moveList, target);
}


/// generate<LEGAL> generates all the legal moves in the given position

template<>
ExtMove* generate<LEGAL>(const Position& pos, ExtMove* moveList) {

  Color us = pos.side_to_move();
  Bitboard pinned = pos.blockers_for_king(us) & pos.pieces(us);
  Square ksq = pos.square<KING>(us);
  ExtMove* cur = moveList;

  moveList = pos.checkers() ? generate<EVASIONS    >(pos, moveList)
                            : generate<NON_EVASIONS>(pos, moveList);
  while (cur != moveList)
      if (   (pinned || from_sq(*cur) == ksq || type_of(*cur) == ENPASSANT)
          && !pos.legal(*cur))
          *cur = (--moveList)->move;
      else
          ++cur;

  return moveList;
}<|MERGE_RESOLUTION|>--- conflicted
+++ resolved
@@ -56,14 +56,8 @@
     constexpr Color     Them     = (Us == WHITE ? BLACK      : WHITE);
     constexpr Bitboard  TRank7BB = (Us == WHITE ? Rank7BB    : Rank2BB);
     constexpr Bitboard  TRank3BB = (Us == WHITE ? Rank3BB    : Rank6BB);
-<<<<<<< HEAD
-    constexpr Direction Up       = (Us == WHITE ? NORTH      : SOUTH);
     constexpr Direction UpRight  = (Us == WHITE ? NORTH+EAST : SOUTH+WEST);
     constexpr Direction UpLeft   = (Us == WHITE ? NORTH+WEST : SOUTH+EAST);
-=======
-    constexpr Direction UpRight  = (Us == WHITE ? NORTH_EAST : SOUTH_WEST);
-    constexpr Direction UpLeft   = (Us == WHITE ? NORTH_WEST : SOUTH_EAST);
->>>>>>> 8737db7d
 
     Bitboard emptySquares;
 
