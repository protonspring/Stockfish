--- conflicted
+++ resolved
@@ -393,7 +393,7 @@
       &&  relative_rank(weakSide, rsq) == RANK_3
       && (  pos.pieces(weakSide, PAWN)
           & attacks_bb(KING, kingSq)
-          & attacks_bb(PAWN, rsq, strongSide)))
+          & pawn_attacks_bb(strongSide, rsq)))
           return SCALE_FACTOR_DRAW;
 
   return SCALE_FACTOR_NONE;
@@ -671,14 +671,14 @@
     if (   ksq == blockSq1
         && opposite_colors(ksq, wbsq)
         && (   bbsq == blockSq2
-            || (attacks_bb(BISHOP, blockSq2, pos.pieces()) & pos.pieces(weakSide, BISHOP))
+            || (attacks_bb<BISHOP>(blockSq2, pos.pieces()) & pos.pieces(weakSide, BISHOP))
             || distance<Rank>(psq1, psq2) >= 2))
         return SCALE_FACTOR_DRAW;
 
     else if (   ksq == blockSq2
              && opposite_colors(ksq, wbsq)
              && (   bbsq == blockSq1
-                 || (attacks_bb(BISHOP, blockSq1, pos.pieces()) & pos.pieces(weakSide, BISHOP))))
+                 || (attacks_bb<BISHOP>(blockSq1, pos.pieces()) & pos.pieces(weakSide, BISHOP))))
         return SCALE_FACTOR_DRAW;
     else
         return SCALE_FACTOR_NONE;
@@ -732,30 +732,6 @@
 }
 
 
-<<<<<<< HEAD
-/// KNP vs KB. If knight can block bishop from taking pawn, it's a win.
-/// Otherwise the position is drawn.
-template<>
-ScaleFactor Endgame<KNPKB>::operator()(const Position& pos) const {
-
-  assert(verify_material(pos, strongSide, KnightValueMg, 1));
-  assert(verify_material(pos, weakSide, BishopValueMg, 0));
-
-  Square pawnSq = pos.square<PAWN>(strongSide);
-  Square bishopSq = pos.square<BISHOP>(weakSide);
-  Square weakKingSq = pos.square<KING>(weakSide);
-
-  // King needs to get close to promoting pawn to prevent knight from blocking.
-  // Rules for this are very tricky, so just approximate.
-  if (forward_file_bb(strongSide, pawnSq) & attacks_bb(BISHOP, bishopSq, pos.pieces()))
-      return ScaleFactor(distance(weakKingSq, pawnSq));
-
-  return SCALE_FACTOR_NONE;
-}
-
-
-=======
->>>>>>> c14f4877
 /// KP vs KP. This is done by removing the weakest side's pawn and probing the
 /// KP vs K bitbase: If the weakest side has a draw without the pawn, it probably
 /// has at least a draw with the pawn as well. The exception is when the stronger
