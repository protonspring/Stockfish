--- conflicted
+++ resolved
@@ -662,16 +662,11 @@
       return SCALE_FACTOR_NONE;
 
   Square ksq = pos.square<KING>(weakSide);
-<<<<<<< HEAD
   Bitboard b = pos.pieces(strongSide, PAWN);
   Square psq1 = pop_lsb(&b);
   Square psq2 = lsb(b);
   Rank r1 = rank_of(psq1);
   Rank r2 = rank_of(psq2);
-=======
-  Square psq1 = pos.squares<PAWN>(strongSide)[0];
-  Square psq2 = pos.squares<PAWN>(strongSide)[1];
->>>>>>> b6482472
   Square blockSq1, blockSq2;
 
   if (relative_rank(strongSide, psq1) > relative_rank(strongSide, psq2))
